--- conflicted
+++ resolved
@@ -58,12 +58,12 @@
   DEPENDS peg2cpp codon/parser/peg/openmp.peg)
 
 # Codon runtime library
-<<<<<<< HEAD
 set(CODONRT_FILES codon/runtime/lib.h codon/runtime/lib.cpp
-                  codon/runtime/exc.cpp)
+                  codon/runtime/re.cpp codon/runtime/exc.cpp)
 add_library(codonrt SHARED ${CODONRT_FILES})
-add_dependencies(codonrt zlibstatic gc backtrace bz2 liblzma)
+add_dependencies(codonrt zlibstatic gc backtrace bz2 liblzma re2)
 target_include_directories(codonrt PRIVATE ${backtrace_SOURCE_DIR}
+                                           ${re2_SOURCE_DIR}
                                            "${gc_SOURCE_DIR}/include" runtime)
 target_link_libraries(codonrt PRIVATE omp backtrace ${STATIC_LIBCPP}
                                       LLVMSupport)
@@ -73,42 +73,14 @@
     PRIVATE -Wl,-force_load,$<TARGET_FILE:zlibstatic>
             -Wl,-force_load,$<TARGET_FILE:gc>
             -Wl,-force_load,$<TARGET_FILE:bz2>
-            -Wl,-force_load,$<TARGET_FILE:liblzma>)
+            -Wl,-force_load,$<TARGET_FILE:liblzma>
+            -Wl,-force_load,$<TARGET_FILE:re2>)
 else()
   target_link_libraries(
     codonrt
     PRIVATE -Wl,--whole-archive $<TARGET_FILE:zlibstatic> $<TARGET_FILE:gc>
-            $<TARGET_FILE:bz2> $<TARGET_FILE:liblzma> -Wl,--no-whole-archive)
-=======
-set(CODONRT_FILES
-    codon/runtime/lib.h
-    codon/runtime/lib.cpp
-    codon/runtime/re.cpp
-    codon/runtime/exc.cpp)
-add_library(codonrt SHARED ${CODONRT_FILES})
-add_dependencies(codonrt zlibstatic gc backtrace bz2 liblzma re2)
-target_include_directories(codonrt PRIVATE ${backtrace_SOURCE_DIR}
-                                           ${re2_SOURCE_DIR}
-                                           "${gc_SOURCE_DIR}/include"
-                                           runtime)
-target_link_libraries(codonrt PRIVATE omp backtrace ${STATIC_LIBCPP} LLVMSupport)
-if(APPLE)
-    target_link_libraries(codonrt PRIVATE
-        -Wl,-force_load,$<TARGET_FILE:zlibstatic>
-        -Wl,-force_load,$<TARGET_FILE:gc>
-        -Wl,-force_load,$<TARGET_FILE:bz2>
-        -Wl,-force_load,$<TARGET_FILE:liblzma>
-        -Wl,-force_load,$<TARGET_FILE:re2> )
-else()
-    target_link_libraries(codonrt PRIVATE
-        -Wl,--whole-archive
-        $<TARGET_FILE:zlibstatic>
-        $<TARGET_FILE:gc>
-        $<TARGET_FILE:bz2>
-        $<TARGET_FILE:liblzma>
-        $<TARGET_FILE:re2>
-        -Wl,--no-whole-archive)
->>>>>>> fcbcfb35
+            $<TARGET_FILE:bz2> $<TARGET_FILE:liblzma> $<TARGET_FILE:re2>
+            -Wl,--no-whole-archive)
 endif()
 if(ASAN)
   target_compile_options(
