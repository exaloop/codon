--- conflicted
+++ resolved
@@ -77,14 +77,7 @@
                   codon/runtime/re.cpp codon/runtime/exc.cpp
                   codon/runtime/gpu.cpp)
 add_library(codonrt SHARED ${CODONRT_FILES})
-<<<<<<< HEAD
-add_dependencies(codonrt zlibstatic gc backtrace bz2 liblzma re2)
-# if(APPLE AND APPLE_ARM)
-#   add_dependencies(codonrt unwind_shared)
-# endif()
-=======
 add_dependencies(codonrt zlibstatic gc backtrace bz2 liblzma re2 fast_float)
->>>>>>> d45646dc
 target_include_directories(codonrt PRIVATE ${backtrace_SOURCE_DIR}
                                            ${re2_SOURCE_DIR}
                                            "${gc_SOURCE_DIR}/include"
@@ -124,17 +117,6 @@
   POST_BUILD
   COMMAND ${CMAKE_COMMAND} -E copy_if_different $<TARGET_FILE:omp>
           ${CMAKE_BINARY_DIR})
-<<<<<<< HEAD
-# if(APPLE AND APPLE_ARM)
-#   add_custom_command(
-#     TARGET codonrt
-#     POST_BUILD
-#     COMMAND ${CMAKE_COMMAND} -E copy_if_different $<TARGET_FILE:unwind_shared>
-#             ${CMAKE_BINARY_DIR})
-# endif()
-
-=======
->>>>>>> d45646dc
 
 # Codon compiler library
 include_directories(${LLVM_INCLUDE_DIRS})
@@ -328,15 +310,10 @@
   codon/cir/var.cpp
   codon/util/common.cpp)
 add_library(codonc SHARED ${CODON_HPPFILES})
-<<<<<<< HEAD
-target_include_directories(codonc PRIVATE
-  ${peglib_SOURCE_DIR} ${toml_SOURCE_DIR}/include ${semver_SOURCE_DIR}/include)
-=======
 target_include_directories(codonc PRIVATE ${peglib_SOURCE_DIR}
                                           ${toml_SOURCE_DIR}/include
                                           ${semver_SOURCE_DIR}/include
                                           ${fast_float_SOURCE_DIR}/include)
->>>>>>> d45646dc
 target_sources(codonc PRIVATE ${CODON_CPPFILES} codon_rules.cpp omp_rules.cpp)
 if(ASAN)
   target_compile_options(
