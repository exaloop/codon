// Copyright (C) 2022-2025 Exaloop Inc. <https://exaloop.io>

#include "optimize.h"

#include <algorithm>
#include <deque>

#include "codon/cir/llvm/gpu.h"
#include "codon/cir/llvm/native/native.h"
#include "codon/util/common.h"

static llvm::codegen::RegisterCodeGenFlags CFG;

namespace codon {
namespace ir {
namespace {
llvm::cl::opt<bool>
    AutoFree("auto-free",
             llvm::cl::desc("Insert free() calls on allocated memory automatically"),
             llvm::cl::init(false), llvm::cl::Hidden);

llvm::cl::opt<bool> FastMath("fast-math",
                             llvm::cl::desc("Apply fastmath optimizations"),
                             llvm::cl::init(false));
} // namespace

std::unique_ptr<llvm::TargetMachine>
getTargetMachine(llvm::Triple triple, llvm::StringRef cpuStr,
                 llvm::StringRef featuresStr, const llvm::TargetOptions &options,
                 bool pic) {
  std::string err;
  const llvm::Target *target =
      llvm::TargetRegistry::lookupTarget(llvm::codegen::getMArch(), triple, err);

  if (!target)
    return nullptr;

  return std::unique_ptr<llvm::TargetMachine>(target->createTargetMachine(
      triple.getTriple(), cpuStr, featuresStr, options,
      pic ? llvm::Reloc::Model::PIC_ : llvm::codegen::getExplicitRelocModel(),
      llvm::codegen::getExplicitCodeModel(), llvm::CodeGenOpt::Aggressive));
}

std::unique_ptr<llvm::TargetMachine>
getTargetMachine(llvm::Module *module, bool setFunctionAttributes, bool pic) {
  llvm::Triple moduleTriple(module->getTargetTriple());
  std::string cpuStr, featuresStr;
  const llvm::TargetOptions options =
      llvm::codegen::InitTargetOptionsFromCodeGenFlags(moduleTriple);
  llvm::TargetLibraryInfoImpl tlii(moduleTriple);

  if (moduleTriple.getArch()) {
    cpuStr = llvm::codegen::getCPUStr();
    featuresStr = llvm::codegen::getFeaturesStr();
    auto machine = getTargetMachine(moduleTriple, cpuStr, featuresStr, options);
    if (setFunctionAttributes)
      llvm::codegen::setFunctionAttributes(cpuStr, featuresStr, *module);
    return machine;
  }
  return {};
}

namespace {
void applyDebugTransformations(llvm::Module *module, bool debug, bool jit) {
  if (debug) {
    // remove tail calls and fix linkage for stack traces
    for (auto &f : *module) {
      // needed for debug symbols
      if (!jit)
        f.setLinkage(llvm::GlobalValue::ExternalLinkage);
      if (!f.hasFnAttribute(llvm::Attribute::AttrKind::AlwaysInline))
        f.addFnAttr(llvm::Attribute::AttrKind::NoInline);
      f.setUWTableKind(llvm::UWTableKind::Default);
      f.addFnAttr("no-frame-pointer-elim", "true");
      f.addFnAttr("no-frame-pointer-elim-non-leaf");
      f.addFnAttr("no-jump-tables", "false");

      for (auto &block : f) {
        for (auto &inst : block) {
          if (auto *call = llvm::dyn_cast<llvm::CallInst>(&inst)) {
            call->setTailCall(false);
          }
        }
      }
    }
  } else {
    llvm::StripDebugInfo(*module);
  }
}

void applyFastMathTransformations(llvm::Module *module) {
  if (!FastMath)
    return;

  for (auto &f : *module) {
    for (auto &block : f) {
      for (auto &inst : block) {
        if (auto *binop = llvm::dyn_cast<llvm::BinaryOperator>(&inst)) {
          if (binop->getType()->isFloatingPointTy())
            binop->setFast(true);
        }

        if (auto *intrinsic = llvm::dyn_cast<llvm::IntrinsicInst>(&inst)) {
          if (intrinsic->getType()->isFloatingPointTy())
            intrinsic->setFast(true);
        }
      }
    }
  }
}

struct AllocInfo {
  std::vector<std::string> allocators;
  std::string realloc;
  std::string free;

  AllocInfo(std::vector<std::string> allocators, const std::string &realloc,
            const std::string &free)
      : allocators(std::move(allocators)), realloc(realloc), free(free) {}

  static bool getFixedArg(llvm::CallBase &cb, uint64_t &size, unsigned idx = 0) {
    if (cb.arg_empty())
      return false;

    if (auto *ci = llvm::dyn_cast<llvm::ConstantInt>(cb.getArgOperand(idx))) {
      size = ci->getZExtValue();
      return true;
    }

    return false;
  }

  bool isAlloc(const llvm::Value *value) {
    if (auto *func = getCalledFunction(value)) {
      return func->arg_size() == 1 && std::find(allocators.begin(), allocators.end(),
                                                func->getName()) != allocators.end();
    }
    return false;
  }

  bool isRealloc(const llvm::Value *value) {
    if (auto *func = getCalledFunction(value)) {
      // Note: 3 args are (ptr, new_size, old_size)
      return func->arg_size() == 3 && func->getName() == realloc;
    }
    return false;
  }

  bool isFree(const llvm::Value *value) {
    if (auto *func = getCalledFunction(value)) {
      return func->arg_size() == 1 && func->getName() == free;
    }
    return false;
  }

  static const llvm::Function *getCalledFunction(const llvm::Value *value) {
    // Don't care about intrinsics in this case.
    if (llvm::isa<llvm::IntrinsicInst>(value))
      return nullptr;

    const auto *cb = llvm::dyn_cast<llvm::CallBase>(value);
    if (!cb)
      return nullptr;

    if (const llvm::Function *callee = cb->getCalledFunction())
      return callee;
    return nullptr;
  }

  bool isNeverEqualToUnescapedAlloc(llvm::Value *value, llvm::Instruction *ai) {
    using namespace llvm;

    if (isa<ConstantPointerNull>(value))
      return true;
    if (auto *li = dyn_cast<LoadInst>(value))
      return isa<GlobalVariable>(li->getPointerOperand());
    // Two distinct allocations will never be equal.
    return isAlloc(value) && value != ai;
  }

  bool isAllocSiteRemovable(llvm::Instruction *ai,
                            llvm::SmallVectorImpl<llvm::WeakTrackingVH> &users) {
    using namespace llvm;

    // Should never be an invoke, so just check right away.
    if (isa<InvokeInst>(ai))
      return false;

    SmallVector<Instruction *, 4> worklist;
    worklist.push_back(ai);

    do {
      Instruction *pi = worklist.pop_back_val();
      for (User *u : pi->users()) {
        Instruction *instr = cast<Instruction>(u);
        switch (instr->getOpcode()) {
        default:
          // Give up the moment we see something we can't handle.
          return false;

        case Instruction::AddrSpaceCast:
        case Instruction::BitCast:
        case Instruction::GetElementPtr:
          users.emplace_back(instr);
          worklist.push_back(instr);
          continue;

        case Instruction::ICmp: {
          ICmpInst *cmp = cast<ICmpInst>(instr);
          // We can fold eq/ne comparisons with null to false/true, respectively.
          // We also fold comparisons in some conditions provided the alloc has
          // not escaped (see isNeverEqualToUnescapedAlloc).
          if (!cmp->isEquality())
            return false;
          unsigned otherIndex = (cmp->getOperand(0) == pi) ? 1 : 0;
          if (!isNeverEqualToUnescapedAlloc(cmp->getOperand(otherIndex), ai))
            return false;
          users.emplace_back(instr);
          continue;
        }

        case Instruction::Call:
          // Ignore no-op and store intrinsics.
          if (IntrinsicInst *intrinsic = dyn_cast<IntrinsicInst>(instr)) {
            switch (intrinsic->getIntrinsicID()) {
            default:
              return false;

            case Intrinsic::memmove:
            case Intrinsic::memcpy:
            case Intrinsic::memset: {
              MemIntrinsic *MI = cast<MemIntrinsic>(intrinsic);
              if (MI->isVolatile() || MI->getRawDest() != pi)
                return false;
              LLVM_FALLTHROUGH;
            }
            case Intrinsic::assume:
            case Intrinsic::invariant_start:
            case Intrinsic::invariant_end:
            case Intrinsic::lifetime_start:
            case Intrinsic::lifetime_end:
              users.emplace_back(instr);
              continue;
            case Intrinsic::launder_invariant_group:
            case Intrinsic::strip_invariant_group:
              users.emplace_back(instr);
              worklist.push_back(instr);
              continue;
            }
          }

          if (isFree(instr)) {
            users.emplace_back(instr);
            continue;
          }

          if (isRealloc(instr)) {
            users.emplace_back(instr);
            worklist.push_back(instr);
            continue;
          }

          return false;

        case Instruction::Store: {
          StoreInst *si = cast<StoreInst>(instr);
          if (si->isVolatile() || si->getPointerOperand() != pi)
            return false;
          users.emplace_back(instr);
          continue;
        }
        }
        seqassertn(false, "missing a return?");
      }
    } while (!worklist.empty());
    return true;
  }

  bool isAllocSiteDemotable(llvm::Instruction *ai, uint64_t &size,
                            llvm::SmallVectorImpl<llvm::WeakTrackingVH> &users,
                            uint64_t maxSize = 1024) {
    using namespace llvm;

    // Should never be an invoke, so just check right away.
    if (isa<InvokeInst>(ai))
      return false;

    if (!(getFixedArg(*dyn_cast<CallBase>(&*ai), size) && 0 < size && size <= maxSize))
      return false;

    SmallVector<Instruction *, 4> worklist;
    worklist.push_back(ai);

    do {
      Instruction *pi = worklist.pop_back_val();
      for (User *u : pi->users()) {
        Instruction *instr = cast<Instruction>(u);
        switch (instr->getOpcode()) {
        default:
          // Give up the moment we see something we can't handle.
          return false;

        case Instruction::AddrSpaceCast:
        case Instruction::BitCast:
        case Instruction::GetElementPtr:
          worklist.push_back(instr);
          continue;

        case Instruction::ICmp: {
          ICmpInst *cmp = cast<ICmpInst>(instr);
          // We can fold eq/ne comparisons with null to false/true, respectively.
          // We also fold comparisons in some conditions provided the alloc has
          // not escaped (see isNeverEqualToUnescapedAlloc).
          if (!cmp->isEquality())
            return false;
          unsigned otherIndex = (cmp->getOperand(0) == pi) ? 1 : 0;
          if (!isNeverEqualToUnescapedAlloc(cmp->getOperand(otherIndex), ai))
            return false;
          continue;
        }

        case Instruction::Call:
          // Ignore no-op and store intrinsics.
          if (IntrinsicInst *intrinsic = dyn_cast<IntrinsicInst>(instr)) {
            switch (intrinsic->getIntrinsicID()) {
            default:
              return false;

            case Intrinsic::memmove:
            case Intrinsic::memcpy:
            case Intrinsic::memset: {
              MemIntrinsic *MI = cast<MemIntrinsic>(intrinsic);
              if (MI->isVolatile())
                return false;
              LLVM_FALLTHROUGH;
            }
            case Intrinsic::assume:
            case Intrinsic::invariant_start:
            case Intrinsic::invariant_end:
            case Intrinsic::lifetime_start:
            case Intrinsic::lifetime_end:
              users.emplace_back(instr);
              continue;
            case Intrinsic::launder_invariant_group:
            case Intrinsic::strip_invariant_group:
              users.emplace_back(instr);
              worklist.push_back(instr);
              continue;
            }
          }

          if (isFree(instr)) {
            users.emplace_back(instr);
            continue;
          }

          if (isRealloc(instr)) {
            // If the realloc also has constant small size,
            // then we can just update the assumed size to be
            // max of original alloc's and this realloc's.
            uint64_t newSize = 0;
            if (getFixedArg(*dyn_cast<CallBase>(instr), newSize, 1) &&
                (0 < newSize && newSize <= maxSize)) {
              size = std::max(size, newSize);
            } else {
              return false;
            }

            users.emplace_back(instr);
            worklist.push_back(instr);
            continue;
          }

          return false;

        case Instruction::Store: {
          StoreInst *si = cast<StoreInst>(instr);
          if (si->isVolatile() || si->getPointerOperand() != pi)
            return false;
          continue;
        }

        case Instruction::Load: {
          LoadInst *li = cast<LoadInst>(instr);
          if (li->isVolatile())
            return false;
          continue;
        }
        }
        seqassertn(false, "missing a return?");
      }
    } while (!worklist.empty());
    return true;
  }

  bool isAllocSiteHoistable(llvm::Instruction *ai, llvm::Loop &loop,
                            llvm::CycleInfo &cycles) {
    using namespace llvm;

    auto inIrreducibleCycle = [&](Instruction *ins) {
      auto *cycle = cycles.getCycle(ins->getParent());
      while (cycle) {
        if (!cycle->isReducible())
          return true;
        cycle = cycle->getParentCycle();
      }
      return false;
    };

    auto anySubLoopContains = [&](Instruction *ins) {
      for (auto *sub : loop.getSubLoops()) {
        if (sub->contains(ins))
          return true;
      }
      return false;
    };

    // Some preliminary checks
    auto *parent = ai->getParent();
    if (isa<InvokeInst>(ai) || !loop.hasLoopInvariantOperands(ai) ||
        anySubLoopContains(ai) || inIrreducibleCycle(ai))
      return false;

    // Need to track insertvalue/extractvalue to make this effective.
    // This maps each "insertvalue" of the pointer (or derived value)
    // to a list of indices at which it is inserted (usually there will
    // be just one).
    SmallDenseMap<Instruction *, SmallVector<ArrayRef<unsigned>, 1>> inserts;

    std::deque<Instruction *> worklist;
    SmallSet<Instruction *, 20> visited;
    auto add_to_worklist = [&](Instruction *instr) {
      if (!visited.contains(instr)) {
        visited.insert(instr);
        worklist.push_front(instr);
      }
    };
    add_to_worklist(ai);

    do {
      Instruction *pi = worklist.back();
      worklist.pop_back();

      for (User *u : pi->users()) {
        Instruction *instr = cast<Instruction>(u);
        if (!loop.contains(instr))
          return false;

        switch (instr->getOpcode()) {
        default:
          // Give up the moment we see something we can't handle.
          return false;

        case Instruction::PHI:
          if (instr->getParent() == loop.getHeader())
            return false;
          LLVM_FALLTHROUGH;

        case Instruction::PtrToInt:
        case Instruction::IntToPtr:
        case Instruction::Add:
        case Instruction::Sub:
        case Instruction::AddrSpaceCast:
        case Instruction::BitCast:
        case Instruction::GetElementPtr:
          add_to_worklist(instr);
          continue;

        case Instruction::InsertValue: {
          auto *op0 = instr->getOperand(0);
          auto *op1 = instr->getOperand(1);
          if (isa<InsertValueInst>(op0) || isa<FreezeInst>(op0) ||
              isa<UndefValue>(op0)) {
            // Add for this insertvalue
            if (op1 == pi) {
              auto *insertValueInst = cast<InsertValueInst>(instr);
              inserts[instr].push_back(insertValueInst->getIndices());
            }
            // Add for previous insertvalue
            if (auto *instrOp = dyn_cast<Instruction>(op0)) {
              auto it = inserts.find(instrOp);
              if (it != inserts.end())
                inserts[instr].append(it->second);
            }
          }
          add_to_worklist(instr);
          continue;
        }

        case Instruction::ExtractValue: {
          auto *extractValueInst = cast<ExtractValueInst>(instr);
          auto it = inserts.end();
          if (auto *instrOp = dyn_cast<Instruction>(instr->getOperand(0)))
            it = inserts.find(instrOp);
          if (it != inserts.end()) {
            for (auto &indices : it->second) {
              if (indices == extractValueInst->getIndices()) {
                add_to_worklist(instr);
                break;
              }
            }
          } else {
            add_to_worklist(instr);
          }
          continue;
        }

        case Instruction::Freeze: {
          if (auto *instrOp = dyn_cast<Instruction>(instr->getOperand(0))) {
            auto it = inserts.find(instrOp);
            if (it != inserts.end())
              inserts[instr] = it->second;
          }
          add_to_worklist(instr);
          continue;
        }

        case Instruction::ICmp:
          continue;

        case Instruction::Call:
        case Instruction::Invoke:
          // Ignore no-op and store intrinsics.
          if (IntrinsicInst *intrinsic = dyn_cast<IntrinsicInst>(instr)) {
            switch (intrinsic->getIntrinsicID()) {
            default:
              return false;

            case Intrinsic::memmove:
            case Intrinsic::memcpy:
            case Intrinsic::memset: {
              MemIntrinsic *MI = cast<MemIntrinsic>(intrinsic);
              if (MI->isVolatile())
                return false;
              LLVM_FALLTHROUGH;
            }
            case Intrinsic::assume:
            case Intrinsic::invariant_start:
            case Intrinsic::invariant_end:
            case Intrinsic::lifetime_start:
            case Intrinsic::lifetime_end:
              continue;
            case Intrinsic::launder_invariant_group:
            case Intrinsic::strip_invariant_group:
              add_to_worklist(instr);
              continue;
            }
          }
          return false;

        case Instruction::Store: {
          StoreInst *si = cast<StoreInst>(instr);
          if (si->isVolatile() || si->getPointerOperand() != pi)
            return false;
          continue;
        }

        case Instruction::Load: {
          LoadInst *li = cast<LoadInst>(instr);
          if (li->isVolatile())
            return false;
          continue;
        }
        }
        seqassertn(false, "missing a return?");
      }
    } while (!worklist.empty());
    return true;
  }
};

/// Lowers allocations of known, small size to alloca when possible.
/// Also removes unused allocations.
struct AllocationRemover : public llvm::PassInfoMixin<AllocationRemover> {
  AllocInfo info;

  explicit AllocationRemover(
      std::vector<std::string> allocators = {"seq_alloc", "seq_alloc_atomic",
                                             "seq_alloc_uncollectable",
                                             "seq_alloc_atomic_uncollectable"},
      const std::string &realloc = "seq_realloc", const std::string &free = "seq_free")
      : info(std::move(allocators), realloc, free) {}

  void getErasesAndReplacementsForAlloc(
      llvm::Instruction &mi, llvm::SmallPtrSetImpl<llvm::Instruction *> &erase,
      llvm::SmallVectorImpl<std::pair<llvm::Instruction *, llvm::Value *>> &replace,
      llvm::SmallVectorImpl<llvm::AllocaInst *> &alloca,
      llvm::SmallVectorImpl<llvm::CallInst *> &untail) {
    using namespace llvm;

    uint64_t size = 0;
    SmallVector<WeakTrackingVH, 64> users;

    if (info.isAllocSiteRemovable(&mi, users)) {
      for (unsigned i = 0, e = users.size(); i != e; ++i) {
        if (!users[i])
          continue;

        Instruction *instr = cast<Instruction>(&*users[i]);
        if (ICmpInst *cmp = dyn_cast<ICmpInst>(instr)) {
          replace.emplace_back(cmp, ConstantInt::get(Type::getInt1Ty(cmp->getContext()),
                                                     cmp->isFalseWhenEqual()));
        } else if (!isa<StoreInst>(instr)) {
          // Casts, GEP, or anything else: we're about to delete this instruction,
          // so it can not have any valid uses.
          replace.emplace_back(instr, PoisonValue::get(instr->getType()));
        }
        erase.insert(instr);
      }
      erase.insert(&mi);
      return;
    } else {
      users.clear();
    }

    if (info.isAllocSiteDemotable(&mi, size, users)) {
      auto *replacement = new AllocaInst(
          Type::getInt8Ty(mi.getContext()), 0,
          ConstantInt::get(Type::getInt64Ty(mi.getContext()), size), Align());
      alloca.push_back(replacement);
      replace.emplace_back(&mi, replacement);
      erase.insert(&mi);

      for (unsigned i = 0, e = users.size(); i != e; ++i) {
        if (!users[i])
          continue;

        Instruction *instr = cast<Instruction>(&*users[i]);
        if (info.isFree(instr)) {
          erase.insert(instr);
        } else if (info.isRealloc(instr)) {
          replace.emplace_back(instr, replacement);
          erase.insert(instr);
        } else if (auto *ci = dyn_cast<CallInst>(&*instr)) {
          if (ci->isTailCall() || ci->isMustTailCall())
            untail.push_back(ci);
        }
      }
    }
  }

  llvm::PreservedAnalyses run(llvm::Function &func, llvm::FunctionAnalysisManager &am) {
    using namespace llvm;

    SmallSet<Instruction *, 32> erase;
    SmallVector<std::pair<Instruction *, llvm::Value *>, 32> replace;
    SmallVector<AllocaInst *, 32> alloca;
    SmallVector<CallInst *, 32> untail;

    for (inst_iterator instr = inst_begin(func), end = inst_end(func); instr != end;
         ++instr) {
      auto *cb = dyn_cast<CallBase>(&*instr);
      if (!cb || !info.isAlloc(cb))
        continue;

      getErasesAndReplacementsForAlloc(*cb, erase, replace, alloca, untail);
    }

    for (auto *A : alloca) {
      A->insertBefore(func.getEntryBlock().getFirstNonPHI());
    }

    for (auto *C : untail) {
      C->setTailCall(false);
    }

    for (auto &P : replace) {
      P.first->replaceAllUsesWith(P.second);
    }

    for (auto *I : erase) {
      I->dropAllReferences();
    }

    for (auto *I : erase) {
      I->eraseFromParent();
    }

    if (!erase.empty() || !replace.empty() || !alloca.empty() || !untail.empty())
      return PreservedAnalyses::none();
    else
      return PreservedAnalyses::all();
  }
};

/// Hoists allocations that are inside a loop out of the loop.
struct AllocationHoister : public llvm::PassInfoMixin<AllocationHoister> {
  AllocInfo info;

  explicit AllocationHoister(std::vector<std::string> allocators = {"seq_alloc",
                                                                    "seq_alloc_atomic"},
                             const std::string &realloc = "seq_realloc",
                             const std::string &free = "seq_free")
      : info(std::move(allocators), realloc, free) {}

  bool processLoop(llvm::Loop &loop, llvm::LoopInfo &loops, llvm::CycleInfo &cycles,
                   llvm::PostDominatorTree &postdom) {
    llvm::SmallSet<llvm::CallBase *, 32> hoist;
    for (auto *block : loop.blocks()) {
      for (auto &ins : *block) {
        if (info.isAlloc(&ins) && info.isAllocSiteHoistable(&ins, loop, cycles))
          hoist.insert(llvm::cast<llvm::CallBase>(&ins));
      }
    }

    if (hoist.empty())
      return false;

    auto *preheader = loop.getLoopPreheader();
    auto *terminator = preheader->getTerminator();
    auto *parent = preheader->getParent();
    auto *M = preheader->getModule();
    auto &C = preheader->getContext();

    llvm::IRBuilder<> B(C);
    auto *ptr = B.getPtrTy();
    llvm::DomTreeUpdater dtu(postdom, llvm::DomTreeUpdater::UpdateStrategy::Lazy);

    for (auto *ins : hoist) {
      if (postdom.dominates(ins, preheader->getTerminator())) {
        // Simple case - loop must execute allocation, so
        // just hoist it directly.
        ins->removeFromParent();
        ins->insertBefore(preheader->getTerminator());
      } else {
        // Complex case - loop might not execute allocation,
        // so have to keep it where it is but cache it.
        // Transformation is as follows:
        //   Before:
        //     p = alloc(n)
        //   After:
        //     if cache is null:
        //       p = alloc(n)
        //       cache = p
        //     else:
        //       p = cache
        B.SetInsertPointPastAllocas(parent);
        auto *cache = B.CreateAlloca(ptr);
        cache->setName("alloc_hoist.cache");
        B.CreateStore(llvm::ConstantPointerNull::get(ptr), cache);
        B.SetInsertPoint(ins);
        auto *cachedAlloc = B.CreateLoad(ptr, cache);

        // Split the block at the call site
        llvm::BasicBlock *allocYes = nullptr;
        llvm::BasicBlock *allocNo = nullptr;
        llvm::SplitBlockAndInsertIfThenElse(B.CreateIsNull(cachedAlloc), ins, &allocYes,
                                            &allocNo,
                                            /*UnreachableThen=*/false,
                                            /*UnreachableElse=*/false,
                                            /*BranchWeights=*/nullptr, &dtu, &loops);

        B.SetInsertPoint(&allocYes->getSingleSuccessor()->front());
        llvm::PHINode *phi = B.CreatePHI(ptr, 2);
        ins->replaceAllUsesWith(phi);

        ins->removeFromParent();
        ins->insertBefore(allocYes->getTerminator());
        B.SetInsertPoint(allocYes->getTerminator());
        B.CreateStore(ins, cache);

        phi->addIncoming(ins, allocYes);
        phi->addIncoming(cachedAlloc, allocNo);
      }
    }

    dtu.flush();
    return true;
  }

  llvm::PreservedAnalyses run(llvm::Function &F, llvm::FunctionAnalysisManager &am) {
    auto &loops = am.getResult<llvm::LoopAnalysis>(F);
    auto &cycles = am.getResult<llvm::CycleAnalysis>(F);
    auto &postdom = am.getResult<llvm::PostDominatorTreeAnalysis>(F);
    bool changed = false;
    llvm::SmallPriorityWorklist<llvm::Loop *, 4> worklist;
    llvm::appendLoopsToWorklist(loops, worklist);

    while (!worklist.empty())
      changed |= processLoop(*worklist.pop_back_val(), loops, cycles, postdom);

    return changed ? llvm::PreservedAnalyses::none() : llvm::PreservedAnalyses::all();
  }
};

struct AllocationAutoFree : public llvm::PassInfoMixin<AllocationAutoFree> {
  AllocInfo info;

  explicit AllocationAutoFree(
      std::vector<std::string> allocators = {"seq_alloc", "seq_alloc_atomic",
                                             "seq_alloc_uncollectable",
                                             "seq_alloc_atomic_uncollectable"},
      const std::string &realloc = "seq_realloc", const std::string &free = "seq_free")
      : info(std::move(allocators), realloc, free) {}

  llvm::PreservedAnalyses run(llvm::Function &F, llvm::FunctionAnalysisManager &FAM) {
    // Get the necessary analysis results.
    auto &MSSA = FAM.getResult<llvm::MemorySSAAnalysis>(F);
    auto &TLI = FAM.getResult<llvm::TargetLibraryAnalysis>(F);
    auto &AA = FAM.getResult<llvm::AAManager>(F);
    auto &DT = FAM.getResult<llvm::DominatorTreeAnalysis>(F);
    auto &PDT = FAM.getResult<llvm::PostDominatorTreeAnalysis>(F);
    auto &LI = FAM.getResult<llvm::LoopAnalysis>(F);
    auto &CI = FAM.getResult<llvm::CycleAnalysis>(F);
    bool Changed = false;

    // Traverse the function to find allocs and insert corresponding frees.
    for (auto &BB : F) {
      for (auto &I : BB) {
        if (auto *Alloc = llvm::dyn_cast<llvm::CallInst>(&I)) {
          auto *Callee = Alloc->getCalledFunction();
          if (!Callee || !Callee->isDeclaration())
            continue;

          if (info.isAlloc(Alloc)) {
            if (llvm::PointerMayBeCaptured(Alloc, /*ReturnCaptures=*/true,
                                           /*StoreCaptures=*/true))
              continue;

            Changed |= insertFree(Alloc, F, DT, PDT, LI, CI);
          }
        }
      }
    }

    return (Changed ? llvm::PreservedAnalyses::none() : llvm::PreservedAnalyses::all());
  }

  bool insertFree(llvm::Instruction *Alloc, llvm::Function &F, llvm::DominatorTree &DT,
                  llvm::PostDominatorTree &PDT, llvm::LoopInfo &LI,
                  llvm::CycleInfo &CI) {
    llvm::SmallVector<llvm::Value *, 8> Worklist;
    llvm::SmallPtrSet<llvm::Value *, 8> Visited;
    llvm::SmallVector<llvm::BasicBlock *, 8> UseBlocks;

    // We need to find a basic block that:
    //   1. Post-dominates the allocation block (so we always free it)
    //   2. Is dominated by the allocation block (so the use is valid)
    //   3. Post-dominates all uses

    // Start with the original pointer.
    Worklist.push_back(Alloc);
    UseBlocks.push_back(Alloc->getParent());

    // Track all blocks where the pointer or its derived values are used.
    while (!Worklist.empty()) {
      auto *CurrentPtr = Worklist.pop_back_val();
      if (!Visited.insert(CurrentPtr).second)
        continue;

      // Traverse all users of the current pointer.
      for (auto *U : CurrentPtr->users()) {
        if (auto *Inst = llvm::dyn_cast<llvm::Instruction>(U)) {
          if (auto *call = llvm::dyn_cast<llvm::CallBase>(Inst))
            if (call->getCalledFunction() && info.isFree(call->getCalledFunction()))
              return false;

          if (llvm::isa<llvm::GetElementPtrInst>(Inst) ||
              llvm::isa<llvm::BitCastInst>(Inst) || llvm::isa<llvm::PHINode>(Inst) ||
              llvm::isa<llvm::SelectInst>(Inst)) {
            Worklist.push_back(Inst);
          } else {
            // If this is a real use, record the block.
            UseBlocks.push_back(Inst->getParent());
          }
        }
      }
    }

    // Find the closest post-dominating block of all the use blocks.
    llvm::BasicBlock *PostDomBlock = nullptr;
    for (auto *BB : UseBlocks) {
      if (!PostDomBlock) {
        PostDomBlock = BB;
      } else {
        PostDomBlock = PDT.findNearestCommonDominator(PostDomBlock, BB);
        if (!PostDomBlock) {
          return false;
        }
      }
    }

    auto *allocLoop = LI.getLoopFor(Alloc->getParent());
    auto *freeLoop = LI.getLoopFor(PostDomBlock);

    while (allocLoop != freeLoop) {
      if (!freeLoop)
        return false;
      PostDomBlock = freeLoop->getExitBlock();
      if (!PostDomBlock)
        return false;
      freeLoop = LI.getLoopFor(PostDomBlock);
    }

    if (!DT.dominates(Alloc->getParent(), PostDomBlock)) {
      return false;
    }

    llvm::IRBuilder<> B(PostDomBlock->getTerminator());
    auto *FreeFunc = F.getParent()->getFunction(info.free);
    if (!FreeFunc) {
      FreeFunc = llvm::Function::Create(
          llvm::FunctionType::get(B.getVoidTy(), {B.getPtrTy()}, false),
          llvm::Function::ExternalLinkage, info.free, F.getParent());
      FreeFunc->setWillReturn();
      FreeFunc->setDoesNotThrow();
    }

    // Add free
    B.CreateCall(FreeFunc, Alloc);

    return true;
  }
};

/// Sometimes coroutine lowering produces hard-to-analyze loops involving
/// function pointer comparisons. This pass puts them into a somewhat
/// easier-to-analyze form.
struct CoroBranchSimplifier : public llvm::PassInfoMixin<CoroBranchSimplifier> {
  static llvm::Value *getNonNullOperand(llvm::Value *op1, llvm::Value *op2) {
    auto *ptr = llvm::dyn_cast<llvm::PointerType>(op1->getType());
    if (!ptr)
      return nullptr;

    auto *c1 = llvm::dyn_cast<llvm::Constant>(op1);
    auto *c2 = llvm::dyn_cast<llvm::Constant>(op2);
    const bool isNull1 = (c1 && c1->isNullValue());
    const bool isNull2 = (c2 && c2->isNullValue());
    if (!(isNull1 ^ isNull2))
      return nullptr;
    return isNull1 ? op2 : op1;
  }

  llvm::PreservedAnalyses run(llvm::Loop &loop, llvm::LoopAnalysisManager &am,
                              llvm::LoopStandardAnalysisResults &ar,
                              llvm::LPMUpdater &u) {
    if (auto *exit = loop.getExitingBlock()) {
      if (auto *br = llvm::dyn_cast<llvm::BranchInst>(exit->getTerminator())) {
        if (!br->isConditional() || br->getNumSuccessors() != 2 ||
            loop.contains(br->getSuccessor(0)) || !loop.contains(br->getSuccessor(1)))
          return llvm::PreservedAnalyses::all();

        auto *cond = br->getCondition();
        if (auto *cmp = llvm::dyn_cast<llvm::CmpInst>(cond)) {
          if (cmp->getPredicate() != llvm::CmpInst::Predicate::ICMP_EQ)
            return llvm::PreservedAnalyses::all();

          if (auto *f = getNonNullOperand(cmp->getOperand(0), cmp->getOperand(1))) {
            if (auto *sel = llvm::dyn_cast<llvm::SelectInst>(f)) {
              if (auto *g =
                      getNonNullOperand(sel->getTrueValue(), sel->getFalseValue())) {
                // If we can deduce that g is not null, we can replace the condition.
                if (auto *phi = llvm::dyn_cast<llvm::PHINode>(g)) {
                  bool ok = true;
                  for (unsigned i = 0; i < phi->getNumIncomingValues(); i++) {
                    auto *phiBlock = phi->getIncomingBlock(i);
                    auto *phiValue = phi->getIncomingValue(i);

                    if (auto *c = llvm::dyn_cast<llvm::Constant>(phiValue)) {
                      if (c->isNullValue()) {
                        ok = false;
                        break;
                      }
                    } else {
                      // There is no way for the value to be null if the incoming phi
                      // value is predicated on this exit condition, which checks for a
                      // non-null function pointer.

                      if (phiBlock != exit || phiValue != f) {
                        ok = false;
                        break;
                      }
                    }
                  }
                  if (!ok)
                    return llvm::PreservedAnalyses::all();

                  br->setCondition(sel->getCondition());
                  return llvm::PreservedAnalyses::none();
                }
              }
            }
          }
        }
      }
    }
    return llvm::PreservedAnalyses::all();
  }
};

llvm::cl::opt<bool>
    DisableNative("disable-native",
                  llvm::cl::desc("Disable architecture-specific optimizations"),
                  llvm::cl::init(false));

void runLLVMOptimizationPasses(llvm::Module *module, bool debug, bool jit,
                               PluginManager *plugins) {
  applyDebugTransformations(module, debug, jit);
  applyFastMathTransformations(module);

  llvm::LoopAnalysisManager lam;
  llvm::FunctionAnalysisManager fam;
  llvm::CGSCCAnalysisManager cgam;
  llvm::ModuleAnalysisManager mam;
  auto machine = getTargetMachine(module, /*setFunctionAttributes=*/true);
  llvm::PassBuilder pb(machine.get());

  llvm::Triple moduleTriple(module->getTargetTriple());
  llvm::TargetLibraryInfoImpl tlii(moduleTriple);
  fam.registerPass([&] { return llvm::TargetLibraryAnalysis(tlii); });

  pb.registerModuleAnalyses(mam);
  pb.registerCGSCCAnalyses(cgam);
  pb.registerFunctionAnalyses(fam);
  pb.registerLoopAnalyses(lam);
  pb.crossRegisterProxies(lam, fam, cgam, mam);

  pb.registerLateLoopOptimizationsEPCallback(
      [&](llvm::LoopPassManager &pm, llvm::OptimizationLevel opt) {
        if (opt.isOptimizingForSpeed())
          pm.addPass(CoroBranchSimplifier());
      });

  pb.registerPeepholeEPCallback(
      [&](llvm::FunctionPassManager &pm, llvm::OptimizationLevel opt) {
        if (opt.isOptimizingForSpeed()) {
          pm.addPass(AllocationRemover());
          pm.addPass(llvm::LoopSimplifyPass());
          pm.addPass(llvm::LCSSAPass());
          pm.addPass(AllocationHoister());
          if (AutoFree)
            pm.addPass(AllocationAutoFree());
        }
      });

  if (!DisableNative)
    addNativeLLVMPasses(&pb);

  if (plugins) {
    for (auto *plugin : *plugins) {
      plugin->dsl->addLLVMPasses(&pb, debug);
    }
  }

  if (debug) {
    llvm::ModulePassManager mpm =
        pb.buildO0DefaultPipeline(llvm::OptimizationLevel::O0);
    mpm.run(*module, mam);
  } else {
    llvm::ModulePassManager mpm =
        pb.buildPerModuleDefaultPipeline(llvm::OptimizationLevel::O3);
    mpm.run(*module, mam);
  }

  applyDebugTransformations(module, debug, jit);
}

void verify(llvm::Module *module) {
  const bool broken = llvm::verifyModule(*module, &llvm::errs());
  if (broken) {
<<<<<<< HEAD
    std::string s;
    llvm::raw_string_ostream OS(s);
    OS << *module;
    OS.flush();
    LOG("--> {}", s);
  }
  seqassertn(!broken, "module broken");
=======
    auto fo = fopen("_dump.ll", "w");
    llvm::raw_fd_ostream fout(fileno(fo), true);
    fout << *module;
    fout.close();
  }
  seqassertn(!broken, "Generated LLVM IR is invalid and has been dumped to '_dump.ll'. "
                      "Please submit a bug report at https://github.com/exaloop/codon "
                      "including the code and generated LLVM IR.");
>>>>>>> b58b1ee7
}

} // namespace

void optimize(llvm::Module *module, bool debug, bool jit, PluginManager *plugins) {
  verify(module);
  {
    TIME("llvm/opt1");
    runLLVMOptimizationPasses(module, debug, jit, plugins);
  }
  if (!debug) {
    TIME("llvm/opt2");
    runLLVMOptimizationPasses(module, debug, jit, plugins);
  }
  {
    TIME("llvm/gpu");
    applyGPUTransformations(module);
  }
  verify(module);
}

bool isFastMathOn() { return FastMath; }

} // namespace ir
} // namespace codon<|MERGE_RESOLUTION|>--- conflicted
+++ resolved
@@ -1058,15 +1058,6 @@
 void verify(llvm::Module *module) {
   const bool broken = llvm::verifyModule(*module, &llvm::errs());
   if (broken) {
-<<<<<<< HEAD
-    std::string s;
-    llvm::raw_string_ostream OS(s);
-    OS << *module;
-    OS.flush();
-    LOG("--> {}", s);
-  }
-  seqassertn(!broken, "module broken");
-=======
     auto fo = fopen("_dump.ll", "w");
     llvm::raw_fd_ostream fout(fileno(fo), true);
     fout << *module;
@@ -1075,7 +1066,6 @@
   seqassertn(!broken, "Generated LLVM IR is invalid and has been dumped to '_dump.ll'. "
                       "Please submit a bug report at https://github.com/exaloop/codon "
                       "including the code and generated LLVM IR.");
->>>>>>> b58b1ee7
 }
 
 } // namespace
