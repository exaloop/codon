// Copyright (C) 2022-2024 Exaloop Inc. <https://exaloop.io>

#include "types.h"

#include <algorithm>
#include <memory>
#include <utility>

#include "codon/cir/module.h"
#include "codon/cir/util/irtools.h"
#include "codon/cir/util/iterators.h"
#include "codon/cir/util/visitor.h"
#include "codon/cir/value.h"
#include "codon/parser/cache.h"
#include <fmt/format.h>

namespace codon {
namespace ir {
namespace types {
namespace {
std::vector<codon::ast::types::TypePtr>
extractTypes(const std::vector<codon::ast::types::ClassType::Generic> &gens) {
  std::vector<codon::ast::types::TypePtr> ret;
  for (auto &g : gens)
    ret.push_back(g.type);
  return ret;
}
} // namespace

const char Type::NodeId = 0;

std::vector<Generic> Type::doGetGenerics() const {
  if (!astType)
    return {};

  std::vector<Generic> ret;
  for (auto &g : astType->getClass()->generics) {
    if (auto cls = g.type->getClass())
      ret.emplace_back(
          getModule()->getCache()->realizeType(cls, extractTypes(cls->generics)));
    else {
<<<<<<< HEAD
      seqassertn(g.type->getIntStatic(), "IR only supports int statics [{}]",
                 g.type->getSrcInfo());
      ret.emplace_back(g.type->getIntStatic()->value);
=======
      switch (g.type->getStatic()->expr->staticValue.type) {
      case ast::StaticValue::INT:
        ret.emplace_back(g.type->getStatic()->expr->staticValue.getInt());
        break;
      case ast::StaticValue::STRING:
        ret.emplace_back(g.type->getStatic()->expr->staticValue.getString());
        break;
      default:
        seqassertn(false, "IR only supports int or str statics [{}]",
                   g.type->getSrcInfo());
      }
>>>>>>> d45646dc
    }
  }

  return ret;
}

Value *Type::doConstruct(std::vector<Value *> args) {
  auto *module = getModule();
  std::vector<Type *> argTypes;
  for (auto *a : args)
    argTypes.push_back(a->getType());

  auto *fn = module->getOrRealizeMethod(this, Module::NEW_MAGIC_NAME, argTypes);
  if (!fn)
    return nullptr;

  return module->Nr<CallInstr>(module->Nr<VarValue>(fn), args);
}

const char PrimitiveType::NodeId = 0;

const char IntType::NodeId = 0;

const char FloatType::NodeId = 0;

const char Float32Type::NodeId = 0;

const char Float16Type::NodeId = 0;

const char BFloat16Type::NodeId = 0;

const char Float128Type::NodeId = 0;

const char BoolType::NodeId = 0;

const char ByteType::NodeId = 0;

const char VoidType::NodeId = 0;

const char MemberedType::NodeId = 0;

const char RecordType::NodeId = 0;

RecordType::RecordType(std::string name, std::vector<Type *> fieldTypes,
                       std::vector<std::string> fieldNames)
    : AcceptorExtend(std::move(name)) {
  for (auto i = 0; i < fieldTypes.size(); ++i) {
    fields.emplace_back(fieldNames[i], fieldTypes[i]);
  }
}

RecordType::RecordType(std::string name, std::vector<Type *> mTypes)
    : AcceptorExtend(std::move(name)) {
  for (int i = 0; i < mTypes.size(); ++i) {
    fields.emplace_back(std::to_string(i + 1), mTypes[i]);
  }
}

std::vector<Type *> RecordType::doGetUsedTypes() const {
  std::vector<Type *> ret;
  for (auto &f : fields)
    ret.push_back(const_cast<Type *>(f.getType()));
  return ret;
}

Type *RecordType::getMemberType(const std::string &n) const {
  auto it = std::find_if(fields.begin(), fields.end(),
                         [n](auto &x) { return x.getName() == n; });
  return it->getType();
}

int RecordType::getMemberIndex(const std::string &n) const {
  auto it = std::find_if(fields.begin(), fields.end(),
                         [n](auto &x) { return x.getName() == n; });
  int index = std::distance(fields.begin(), it);
  return (index < fields.size()) ? index : -1;
}

void RecordType::realize(std::vector<Type *> mTypes, std::vector<std::string> mNames) {
  fields.clear();
  for (auto i = 0; i < mTypes.size(); ++i) {
    fields.emplace_back(mNames[i], mTypes[i]);
  }
}

const char RefType::NodeId = 0;

bool RefType::doIsContentAtomic() const {
  auto *contents = getContents();
  return !std::any_of(contents->begin(), contents->end(), [](auto &field) {
    return field.getName().rfind(".__vtable__", 0) != 0 && !field.getType()->isAtomic();
  });
}

Value *RefType::doConstruct(std::vector<Value *> args) {
  auto *module = getModule();
  auto *argsTuple = util::makeTuple(args, module);
  auto *constructFn = module->getOrRealizeFunc("construct_ref", {argsTuple->getType()},
                                               {this}, "std.internal.gc");
  if (!constructFn)
    return nullptr;

  std::vector<Value *> callArgs = {argsTuple};
  return module->Nr<CallInstr>(module->Nr<VarValue>(constructFn), callArgs);
}

const char FuncType::NodeId = 0;

std::vector<Generic> FuncType::doGetGenerics() const {
  auto t = getAstType();
  if (!t)
    return {};
  auto astType = t->getFunc();
  if (!astType)
    return {};

  std::vector<Generic> ret;
  for (auto &g : astType->funcGenerics) {
    if (auto cls = g.type->getClass())
      ret.emplace_back(
          getModule()->getCache()->realizeType(cls, extractTypes(cls->generics)));
    else {
      seqassertn(g.type->getIntStatic(), "IR only supports int statics [{}]",
                 getSrcInfo());
      ret.emplace_back(g.type->getIntStatic()->value);
    }
  }

  return ret;
}

std::vector<Type *> FuncType::doGetUsedTypes() const {
  auto ret = argTypes;
  ret.push_back(rType);
  return ret;
}

const char DerivedType::NodeId = 0;

const char PointerType::NodeId = 0;

std::string PointerType::getInstanceName(Type *base) {
  return fmt::format(FMT_STRING("Pointer[{}]"), base->referenceString());
}

const char OptionalType::NodeId = 0;

std::string OptionalType::getInstanceName(Type *base) {
  return fmt::format(FMT_STRING("Optional[{}]"), base->referenceString());
}

const char GeneratorType::NodeId = 0;

std::string GeneratorType::getInstanceName(Type *base) {
  return fmt::format(FMT_STRING("Generator[{}]"), base->referenceString());
}

const char IntNType::NodeId = 0;

std::string IntNType::getInstanceName(unsigned int len, bool sign) {
  return fmt::format(FMT_STRING("{}Int{}"), sign ? "" : "U", len);
}

const char VectorType::NodeId = 0;

std::string VectorType::getInstanceName(unsigned int count, PrimitiveType *base) {
  return fmt::format(FMT_STRING("Vector[{}, {}]"), count, base->referenceString());
}

const char UnionType::NodeId = 0;

std::string UnionType::getInstanceName(const std::vector<types::Type *> &types) {
  std::vector<std::string> names;
  for (auto *type : types) {
    names.push_back(type->referenceString());
  }
  return fmt::format(FMT_STRING("Union[{}]"),
                     fmt::join(names.begin(), names.end(), ", "));
}

} // namespace types
} // namespace ir
} // namespace codon<|MERGE_RESOLUTION|>--- conflicted
+++ resolved
@@ -39,23 +39,16 @@
       ret.emplace_back(
           getModule()->getCache()->realizeType(cls, extractTypes(cls->generics)));
     else {
-<<<<<<< HEAD
-      seqassertn(g.type->getIntStatic(), "IR only supports int statics [{}]",
-                 g.type->getSrcInfo());
-      ret.emplace_back(g.type->getIntStatic()->value);
-=======
-      switch (g.type->getStatic()->expr->staticValue.type) {
-      case ast::StaticValue::INT:
-        ret.emplace_back(g.type->getStatic()->expr->staticValue.getInt());
-        break;
-      case ast::StaticValue::STRING:
-        ret.emplace_back(g.type->getStatic()->expr->staticValue.getString());
-        break;
-      default:
+      if (auto ai = g.type->getIntStatic()) {
+        ret.emplace_back(ai->value);
+      } else if (auto ai = g.type->getBoolStatic()) {
+        ret.emplace_back(int(ai->value));
+      } else if (auto as = g.type->getStrStatic()) {
+        ret.emplace_back(as->value);
+      } else {
         seqassertn(false, "IR only supports int or str statics [{}]",
                    g.type->getSrcInfo());
       }
->>>>>>> d45646dc
     }
   }
 
