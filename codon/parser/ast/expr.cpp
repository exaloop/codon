// Copyright (C) 2022-2024 Exaloop Inc. <https://exaloop.io>

#include "expr.h"

#include <memory>
#include <string>
#include <vector>

#include "codon/cir/attribute.h"
#include "codon/parser/ast.h"
#include "codon/parser/cache.h"
#include "codon/parser/match.h"
#include "codon/parser/peg/peg.h"
#include "codon/parser/visitors/visitor.h"

#define FASTFLOAT_ALLOWS_LEADING_PLUS
#define FASTFLOAT_SKIP_WHITE_SPACE
#include "fast_float/fast_float.h"

#define ACCEPT_IMPL(T, X)                                                              \
  ASTNode *T::clone(bool c) const { return cache->N<T>(*this, c); }                    \
  void T::accept(X &visitor) { visitor.visit(this); }                                  \
  const char T::NodeId = 0;

using fmt::format;
using namespace codon::error;
using namespace codon::matcher;

namespace codon::ast {

ASTNode::ASTNode(const ASTNode &node) : Node(node), cache(node.cache) {}

Expr::Expr() : AcceptorExtend(), type(nullptr), done(false), origExpr(nullptr) {}
Expr::Expr(const Expr &expr)
    : AcceptorExtend(expr), type(expr.type), done(expr.done), origExpr(expr.origExpr) {}
Expr::Expr(const Expr &expr, bool clean) : Expr(expr) {
  if (clean) {
    type = nullptr;
    done = false;
  }
}
void Expr::validate() const {}
types::ClassType *Expr::getClassType() const {
  return type ? type->getClass() : nullptr;
}
std::string Expr::wrapType(const std::string &sexpr) const {
  auto is = sexpr;
  if (done)
    is.insert(findStar(is), "*");
  auto s = format("({}{})", is,
                  type && !done ? format(" #:type \"{}\"", type->debugString(2)) : "");
  return s;
}
Expr *Expr::operator<<(types::Type *t) {
  seqassert(type, "lhs is nullptr");
  if ((*type) << t) {
    E(Error::TYPE_UNIFY, getSrcInfo(), type->prettyString(), t->prettyString());
  }
  return this;
}

Param::Param(std::string name, Expr *type, Expr *defaultValue, int status)
    : name(std::move(name)), type(type), defaultValue(defaultValue) {
  if (status == 0 &&
      (match(getType(), MOr(M<IdExpr>(TYPE_TYPE), M<IdExpr>(TYPE_TYPEVAR),
                            M<IndexExpr>(M<IdExpr>(TYPE_TYPEVAR), M_))) ||
       getStaticGeneric(getType()))) {
    this->status = Generic;
  } else {
    this->status = (status == 0 ? Value : (status == 1 ? Generic : HiddenGeneric));
  }
}
Param::Param(const SrcInfo &info, std::string name, Expr *type, Expr *defaultValue,
             int status)
    : Param(name, type, defaultValue, status) {
  setSrcInfo(info);
}
std::string Param::toString(int indent) const {
  return format("({}{}{}{})", name, type ? " #:type " + type->toString(indent) : "",
                defaultValue ? " #:default " + defaultValue->toString(indent) : "",
                !isValue() ? " #:generic" : "");
}
Param Param::clone(bool clean) const {
  return Param(name, ast::clone(type, clean), ast::clone(defaultValue, clean), status);
}

NoneExpr::NoneExpr() : AcceptorExtend() {}
NoneExpr::NoneExpr(const NoneExpr &expr, bool clean) : AcceptorExtend(expr, clean) {}
std::string NoneExpr::toString(int) const { return wrapType("none"); }

BoolExpr::BoolExpr(bool value) : AcceptorExtend(), value(value) {}
BoolExpr::BoolExpr(const BoolExpr &expr, bool clean)
    : AcceptorExtend(expr, clean), value(expr.value) {}
bool BoolExpr::getValue() const { return value; }
std::string BoolExpr::toString(int) const {
  return wrapType(format("bool {}", int(value)));
}

IntExpr::IntExpr(int64_t intValue)
    : AcceptorExtend(), value(std::to_string(intValue)), intValue(intValue) {}
IntExpr::IntExpr(const std::string &value, std::string suffix)
    : AcceptorExtend(), value(), suffix(std::move(suffix)) {
  for (auto c : value)
    if (c != '_')
      this->value += c;
  try {
    if (startswith(this->value, "0b") || startswith(this->value, "0B"))
      intValue = std::stoull(this->value.substr(2), nullptr, 2);
    else
      intValue = std::stoull(this->value, nullptr, 0);
  } catch (std::out_of_range &) {
  }
}
IntExpr::IntExpr(const IntExpr &expr, bool clean)
    : AcceptorExtend(expr, clean), value(expr.value), suffix(expr.suffix),
      intValue(expr.intValue) {}
std::pair<std::string, std::string> IntExpr::getRawData() const {
  return {value, suffix};
}
bool IntExpr::hasStoredValue() const { return intValue.has_value(); }
int64_t IntExpr::getValue() const {
  seqassertn(hasStoredValue(), "value not set");
  return intValue.value();
}
std::string IntExpr::toString(int) const {
  return wrapType(format("int {}{}", value,
                         suffix.empty() ? "" : format(" #:suffix \"{}\"", suffix)));
}

FloatExpr::FloatExpr(double floatValue)
    : AcceptorExtend(), value(fmt::format("{:g}", floatValue)), floatValue(floatValue) {
}
FloatExpr::FloatExpr(const std::string &value, std::string suffix)
<<<<<<< HEAD
    : AcceptorExtend(), value(value), suffix(std::move(suffix)) {
  try {
    floatValue = std::stod(value);
  } catch (std::out_of_range &) {
  }
=======
    : Expr(), value(value), suffix(std::move(suffix)) {
  double result;
  auto r = fast_float::from_chars(value.data(), value.data() + value.size(), result);
  if (r.ec == std::errc() || r.ec == std::errc::result_out_of_range)
    floatValue = std::make_unique<double>(result);
  else
    floatValue = nullptr;
>>>>>>> d45646dc
}
FloatExpr::FloatExpr(const FloatExpr &expr, bool clean)
    : AcceptorExtend(expr, clean), value(expr.value), suffix(expr.suffix),
      floatValue(expr.floatValue) {}
std::pair<std::string, std::string> FloatExpr::getRawData() const {
  return {value, suffix};
}
bool FloatExpr::hasStoredValue() const { return floatValue.has_value(); }
double FloatExpr::getValue() const {
  seqassertn(hasStoredValue(), "value not set");
  return floatValue.value();
}
std::string FloatExpr::toString(int) const {
  return wrapType(format("float {}{}", value,
                         suffix.empty() ? "" : format(" #:suffix \"{}\"", suffix)));
}

StringExpr::StringExpr(std::vector<StringExpr::String> s)
    : AcceptorExtend(), strings(std::move(s)) {
  unpack();
}
StringExpr::StringExpr(std::string value, std::string prefix)
    : StringExpr(std::vector<StringExpr::String>{{value, prefix}}) {}
StringExpr::StringExpr(const StringExpr &expr, bool clean)
    : AcceptorExtend(expr, clean), strings(expr.strings) {
  for (auto &s : strings)
    s.expr = ast::clone(s.expr);
}
std::string StringExpr::toString(int) const {
  std::vector<std::string> s;
  for (auto &vp : strings)
    s.push_back(format("\"{}\"{}", escape(vp.value),
                       vp.prefix.empty() ? "" : format(" #:prefix \"{}\"", vp.prefix)));
  return wrapType(format("string ({})", join(s)));
}
std::string StringExpr::getValue() const {
  seqassert(isSimple(), "invalid StringExpr");
  return strings[0].value;
}
bool StringExpr::isSimple() const {
  return strings.size() == 1 && strings[0].prefix.empty();
}
void StringExpr::unpack() {
  std::vector<String> exprs;
  for (auto &p : strings) {
    if (p.prefix == "f" || p.prefix == "F") {
      /// Transform an F-string
      for (auto pf : unpackFString(p.value)) {
        if (pf.prefix.empty() && !exprs.empty() && exprs.back().prefix.empty()) {
          exprs.back().value += pf.value;
        } else {
          exprs.emplace_back(pf);
        }
      }
    } else if (!p.prefix.empty()) {
      exprs.emplace_back(p);
    } else if (!exprs.empty() && exprs.back().prefix.empty()) {
      exprs.back().value += p.value;
    } else {
      exprs.emplace_back(p);
    }
  }
  strings = exprs;
}
std::vector<StringExpr::String>
StringExpr::unpackFString(const std::string &value) const {
  // Strings to be concatenated
  std::vector<StringExpr::String> items;
  int braceCount = 0, braceStart = 0;
  for (int i = 0; i < value.size(); i++) {
    if (value[i] == '{') {
      if (braceStart < i)
        items.emplace_back(value.substr(braceStart, i - braceStart));
      if (!braceCount)
        braceStart = i + 1;
      braceCount++;
    } else if (value[i] == '}') {
      braceCount--;
      if (!braceCount) {
        std::string code = value.substr(braceStart, i - braceStart);
        auto offset = getSrcInfo();
        offset.col += i;
        if (!code.empty() && code.back() == '=') {
          // Special case: f"{x=}"
          code = code.substr(0, code.size() - 1);
          items.emplace_back(fmt::format("{}=", code));
        }
        items.emplace_back(code, "#f");
        items.back().setSrcInfo(offset);
      }
      braceStart = i + 1;
    }
  }
  if (braceCount > 0)
    E(Error::STR_FSTRING_BALANCE_EXTRA, getSrcInfo());
  if (braceCount < 0)
    E(Error::STR_FSTRING_BALANCE_MISSING, getSrcInfo());
  if (braceStart != value.size())
    items.emplace_back(value.substr(braceStart, value.size() - braceStart));
  return items;
}

IdExpr::IdExpr(std::string value) : AcceptorExtend(), value(std::move(value)) {}
IdExpr::IdExpr(const IdExpr &expr, bool clean)
    : AcceptorExtend(expr, clean), value(expr.value) {}
std::string IdExpr::toString(int) const {
  return !getType() ? format("'{}", value) : wrapType(format("'{}", value));
}

StarExpr::StarExpr(Expr *expr) : AcceptorExtend(), expr(expr) {}
StarExpr::StarExpr(const StarExpr &expr, bool clean)
    : AcceptorExtend(expr, clean), expr(ast::clone(expr.expr, clean)) {}
std::string StarExpr::toString(int indent) const {
  return wrapType(format("star {}", expr->toString(indent)));
}

KeywordStarExpr::KeywordStarExpr(Expr *expr) : AcceptorExtend(), expr(expr) {}
KeywordStarExpr::KeywordStarExpr(const KeywordStarExpr &expr, bool clean)
    : AcceptorExtend(expr, clean), expr(ast::clone(expr.expr, clean)) {}
std::string KeywordStarExpr::toString(int indent) const {
  return wrapType(format("kwstar {}", expr->toString(indent)));
}

TupleExpr::TupleExpr(std::vector<Expr *> items)
    : AcceptorExtend(), Items(std::move(items)) {}
TupleExpr::TupleExpr(const TupleExpr &expr, bool clean)
    : AcceptorExtend(expr, clean), Items(ast::clone(expr.items, clean)) {}
std::string TupleExpr::toString(int) const {
  return wrapType(format("tuple {}", combine(items)));
}

ListExpr::ListExpr(std::vector<Expr *> items)
    : AcceptorExtend(), Items(std::move(items)) {}
ListExpr::ListExpr(const ListExpr &expr, bool clean)
    : AcceptorExtend(expr, clean), Items(ast::clone(expr.items, clean)) {}
std::string ListExpr::toString(int) const {
  return wrapType(!items.empty() ? format("list {}", combine(items)) : "list");
}

SetExpr::SetExpr(std::vector<Expr *> items)
    : AcceptorExtend(), Items(std::move(items)) {}
SetExpr::SetExpr(const SetExpr &expr, bool clean)
    : AcceptorExtend(expr, clean), Items(ast::clone(expr.items, clean)) {}
std::string SetExpr::toString(int) const {
  return wrapType(!items.empty() ? format("set {}", combine(items)) : "set");
}

DictExpr::DictExpr(std::vector<Expr *> items)
    : AcceptorExtend(), Items(std::move(items)) {
  for (auto *i : *this) {
    auto t = cast<TupleExpr>(i);
    seqassertn(t && t->size() == 2, "dictionary items are invalid");
  }
}
DictExpr::DictExpr(const DictExpr &expr, bool clean)
    : AcceptorExtend(expr, clean), Items(ast::clone(expr.items, clean)) {}
std::string DictExpr::toString(int) const {
  return wrapType(!items.empty() ? format("dict {}", combine(items)) : "set");
}

GeneratorExpr::GeneratorExpr(Cache *cache, GeneratorExpr::GeneratorKind kind,
                             Expr *expr, std::vector<Stmt *> loops)
    : AcceptorExtend(), kind(kind) {
  this->cache = cache;
  seqassert(!loops.empty() && cast<ForStmt>(loops[0]), "bad generator constructor");
  loops.push_back(cache->N<SuiteStmt>(cache->N<ExprStmt>(expr)));
  formCompleteStmt(loops);
}
GeneratorExpr::GeneratorExpr(Cache *cache, Expr *key, Expr *expr,
                             std::vector<Stmt *> loops)
    : AcceptorExtend(), kind(GeneratorExpr::DictGenerator) {
  this->cache = cache;
  seqassert(!loops.empty() && cast<ForStmt>(loops[0]), "bad generator constructor");
  Expr *t = cache->N<TupleExpr>(std::vector<Expr *>{key, expr});
  loops.push_back(cache->N<SuiteStmt>(cache->N<ExprStmt>(t)));
  formCompleteStmt(loops);
}
GeneratorExpr::GeneratorExpr(const GeneratorExpr &expr, bool clean)
    : AcceptorExtend(expr, clean), kind(expr.kind),
      loops(ast::clone(expr.loops, clean)) {}
std::string GeneratorExpr::toString(int indent) const {
  auto pad = indent >= 0 ? ("\n" + std::string(indent + 2 * INDENT_SIZE, ' ')) : " ";
  std::string prefix;
  if (kind == GeneratorKind::ListGenerator)
    prefix = "list-";
  if (kind == GeneratorKind::SetGenerator)
    prefix = "set-";
  if (kind == GeneratorKind::DictGenerator)
    prefix = "dict-";
  auto l = loops->toString(indent >= 0 ? indent + 2 * INDENT_SIZE : -1);
  return wrapType(format("{}gen {}", prefix, l));
}
Expr *GeneratorExpr::getFinalExpr() {
  auto s = *(getFinalStmt());
  if (cast<ExprStmt>(s))
    return cast<ExprStmt>(s)->getExpr();
  return nullptr;
}
int GeneratorExpr::loopCount() const {
  int cnt = 0;
  for (Stmt *i = loops;;) {
    if (auto sf = cast<ForStmt>(i)) {
      i = sf->getSuite();
      cnt++;
    } else if (auto si = cast<IfStmt>(i)) {
      i = si->getIf();
      cnt++;
    } else if (auto ss = cast<SuiteStmt>(i)) {
      if (ss->empty())
        break;
      i = ss->back();
    } else
      break;
  }
  return cnt;
}
void GeneratorExpr::setFinalExpr(Expr *expr) {
  *(getFinalStmt()) = cache->N<ExprStmt>(expr);
}
void GeneratorExpr::setFinalStmt(Stmt *stmt) { *(getFinalStmt()) = stmt; }
Stmt *GeneratorExpr::getFinalSuite() const { return loops; }
Stmt **GeneratorExpr::getFinalStmt() {
  for (Stmt **i = &loops;;) {
    if (auto sf = cast<ForStmt>(*i))
      i = (Stmt **)&sf->suite;
    else if (auto si = cast<IfStmt>(*i))
      i = (Stmt **)&si->ifSuite;
    else if (auto ss = cast<SuiteStmt>(*i)) {
      if (ss->empty())
        return i;
      i = &(ss->back());
    } else
      return i;
  }
  seqassert(false, "bad generator");
  return nullptr;
}
void GeneratorExpr::formCompleteStmt(const std::vector<Stmt *> &loops) {
  Stmt *final = nullptr;
  for (size_t i = loops.size(); i-- > 0;) {
    if (auto si = cast<IfStmt>(loops[i]))
      si->ifSuite = SuiteStmt::wrap(final);
    else if (auto sf = cast<ForStmt>(loops[i]))
      sf->suite = SuiteStmt::wrap(final);
    final = loops[i];
  }
  this->loops = loops[0];
}

IfExpr::IfExpr(Expr *cond, Expr *ifexpr, Expr *elsexpr)
    : AcceptorExtend(), cond(cond), ifexpr(ifexpr), elsexpr(elsexpr) {}
IfExpr::IfExpr(const IfExpr &expr, bool clean)
    : AcceptorExtend(expr, clean), cond(ast::clone(expr.cond, clean)),
      ifexpr(ast::clone(expr.ifexpr, clean)), elsexpr(ast::clone(expr.elsexpr, clean)) {
}
std::string IfExpr::toString(int indent) const {
  return wrapType(format("if-expr {} {} {}", cond->toString(indent),
                         ifexpr->toString(indent), elsexpr->toString(indent)));
}

UnaryExpr::UnaryExpr(std::string op, Expr *expr)
    : AcceptorExtend(), op(std::move(op)), expr(expr) {}
UnaryExpr::UnaryExpr(const UnaryExpr &expr, bool clean)
    : AcceptorExtend(expr, clean), op(expr.op), expr(ast::clone(expr.expr, clean)) {}
std::string UnaryExpr::toString(int indent) const {
  return wrapType(format("unary \"{}\" {}", op, expr->toString(indent)));
}

BinaryExpr::BinaryExpr(Expr *lexpr, std::string op, Expr *rexpr, bool inPlace)
    : AcceptorExtend(), op(std::move(op)), lexpr(lexpr), rexpr(rexpr),
      inPlace(inPlace) {}
BinaryExpr::BinaryExpr(const BinaryExpr &expr, bool clean)
    : AcceptorExtend(expr, clean), op(expr.op), lexpr(ast::clone(expr.lexpr, clean)),
      rexpr(ast::clone(expr.rexpr, clean)), inPlace(expr.inPlace) {}
std::string BinaryExpr::toString(int indent) const {
  return wrapType(format("binary \"{}\" {} {}{}", op, lexpr->toString(indent),
                         rexpr->toString(indent), inPlace ? " #:in-place" : ""));
}

ChainBinaryExpr::ChainBinaryExpr(std::vector<std::pair<std::string, Expr *>> exprs)
    : AcceptorExtend(), exprs(std::move(exprs)) {}
ChainBinaryExpr::ChainBinaryExpr(const ChainBinaryExpr &expr, bool clean)
    : AcceptorExtend(expr, clean) {
  for (auto &e : expr.exprs)
    exprs.emplace_back(make_pair(e.first, ast::clone(e.second, clean)));
}
std::string ChainBinaryExpr::toString(int indent) const {
  std::vector<std::string> s;
  for (auto &i : exprs)
    s.push_back(format("({} \"{}\")", i.first, i.second->toString(indent)));
  return wrapType(format("chain {}", join(s, " ")));
}

Pipe Pipe::clone(bool clean) const { return {op, ast::clone(expr, clean)}; }

PipeExpr::PipeExpr(std::vector<Pipe> items)
    : AcceptorExtend(), Items(std::move(items)) {
  for (auto &i : *this) {
    if (auto call = cast<CallExpr>(i.expr)) {
      for (auto &a : *call)
        if (auto el = cast<EllipsisExpr>(a.value))
          el->mode = EllipsisExpr::PIPE;
    }
  }
}
PipeExpr::PipeExpr(const PipeExpr &expr, bool clean)
    : AcceptorExtend(expr, clean), Items(ast::clone(expr.items, clean)),
      inTypes(expr.inTypes) {}
void PipeExpr::validate() const {}
std::string PipeExpr::toString(int indent) const {
  std::vector<std::string> s;
  for (auto &i : items)
    s.push_back(format("({} \"{}\")", i.expr->toString(indent), i.op));
  return wrapType(format("pipe {}", join(s, " ")));
}

IndexExpr::IndexExpr(Expr *expr, Expr *index)
    : AcceptorExtend(), expr(expr), index(index) {}
IndexExpr::IndexExpr(const IndexExpr &expr, bool clean)
    : AcceptorExtend(expr, clean), expr(ast::clone(expr.expr, clean)),
      index(ast::clone(expr.index, clean)) {}
std::string IndexExpr::toString(int indent) const {
  return wrapType(
      format("index {} {}", expr->toString(indent), index->toString(indent)));
}

CallArg CallArg::clone(bool clean) const { return {name, ast::clone(value, clean)}; }
CallArg::CallArg(const SrcInfo &info, const std::string &name, Expr *value)
    : name(name), value(value) {
  setSrcInfo(info);
}
CallArg::CallArg(const std::string &name, Expr *value) : name(name), value(value) {
  if (value)
    setSrcInfo(value->getSrcInfo());
}
CallArg::CallArg(Expr *value) : CallArg("", value) {}

CallExpr::CallExpr(const CallExpr &expr, bool clean)
    : AcceptorExtend(expr, clean), Items(ast::clone(expr.items, clean)),
      expr(ast::clone(expr.expr, clean)), ordered(expr.ordered), partial(expr.partial) {
}
CallExpr::CallExpr(Expr *expr, std::vector<CallArg> args)
    : AcceptorExtend(), Items(std::move(args)), expr(expr), ordered(false),
      partial(false) {
  validate();
}
CallExpr::CallExpr(Expr *expr, std::vector<Expr *> args)
    : AcceptorExtend(), Items({}), expr(expr), ordered(false), partial(false) {
  for (auto a : args)
    if (a)
      items.emplace_back("", a);
  validate();
}
void CallExpr::validate() const {
  bool namesStarted = false, foundEllipsis = false;
  for (auto &a : *this) {
    if (a.name.empty() && namesStarted &&
        !(cast<KeywordStarExpr>(a.value) || cast<EllipsisExpr>(a.value)))
      E(Error::CALL_NAME_ORDER, a.value);
    if (!a.name.empty() && (cast<StarExpr>(a.value) || cast<KeywordStarExpr>(a.value)))
      E(Error::CALL_NAME_STAR, a.value);
    if (cast<EllipsisExpr>(a.value) && foundEllipsis)
      E(Error::CALL_ELLIPSIS, a.value);
    foundEllipsis |= bool(cast<EllipsisExpr>(a.value));
    namesStarted |= !a.name.empty();
  }
}
std::string CallExpr::toString(int indent) const {
  std::vector<std::string> s;
  auto pad = indent >= 0 ? ("\n" + std::string(indent + 2 * INDENT_SIZE, ' ')) : " ";
  for (auto &i : *this) {
    if (i.name.empty())
      s.emplace_back(pad + format("#:name '{}", i.name));
    s.emplace_back(pad +
                   i.value->toString(indent >= 0 ? indent + 2 * INDENT_SIZE : -1));
  }
  return wrapType(format("call{} {}{}", partial ? "-partial" : "",
                         expr->toString(indent), fmt::join(s, "")));
}

DotExpr::DotExpr(Expr *expr, std::string member)
    : AcceptorExtend(), expr(expr), member(std::move(member)) {}
DotExpr::DotExpr(const DotExpr &expr, bool clean)
    : AcceptorExtend(expr, clean), expr(ast::clone(expr.expr, clean)),
      member(expr.member) {}
std::string DotExpr::toString(int indent) const {
  return wrapType(format("dot {} '{}", expr->toString(indent), member));
}

SliceExpr::SliceExpr(Expr *start, Expr *stop, Expr *step)
    : AcceptorExtend(), start(start), stop(stop), step(step) {}
SliceExpr::SliceExpr(const SliceExpr &expr, bool clean)
    : AcceptorExtend(expr, clean), start(ast::clone(expr.start, clean)),
      stop(ast::clone(expr.stop, clean)), step(ast::clone(expr.step, clean)) {}
std::string SliceExpr::toString(int indent) const {
  return wrapType(format("slice{}{}{}",
                         start ? format(" #:start {}", start->toString(indent)) : "",
                         stop ? format(" #:end {}", stop->toString(indent)) : "",
                         step ? format(" #:step {}", step->toString(indent)) : ""));
}

EllipsisExpr::EllipsisExpr(EllipsisType mode) : AcceptorExtend(), mode(mode) {}
EllipsisExpr::EllipsisExpr(const EllipsisExpr &expr, bool clean)
    : AcceptorExtend(expr, clean), mode(expr.mode) {}
std::string EllipsisExpr::toString(int) const {
  return wrapType(format(
      "ellipsis{}", mode == PIPE ? " #:pipe" : (mode == PARTIAL ? "#:partial" : "")));
}

LambdaExpr::LambdaExpr(std::vector<std::string> vars, Expr *expr)
    : AcceptorExtend(), Items(std::move(vars)), expr(expr) {}
LambdaExpr::LambdaExpr(const LambdaExpr &expr, bool clean)
    : AcceptorExtend(expr, clean), Items(expr.items),
      expr(ast::clone(expr.expr, clean)) {}
std::string LambdaExpr::toString(int indent) const {
  return wrapType(format("lambda ({}) {}", join(items, " "), expr->toString(indent)));
}

YieldExpr::YieldExpr() : AcceptorExtend() {}
YieldExpr::YieldExpr(const YieldExpr &expr, bool clean) : AcceptorExtend(expr, clean) {}
std::string YieldExpr::toString(int) const { return "yield-expr"; }

AssignExpr::AssignExpr(Expr *var, Expr *expr)
    : AcceptorExtend(), var(var), expr(expr) {}
AssignExpr::AssignExpr(const AssignExpr &expr, bool clean)
    : AcceptorExtend(expr, clean), var(ast::clone(expr.var, clean)),
      expr(ast::clone(expr.expr, clean)) {}
std::string AssignExpr::toString(int indent) const {
  return wrapType(
      format("assign-expr '{} {}", var->toString(indent), expr->toString(indent)));
}

RangeExpr::RangeExpr(Expr *start, Expr *stop)
    : AcceptorExtend(), start(start), stop(stop) {}
RangeExpr::RangeExpr(const RangeExpr &expr, bool clean)
    : AcceptorExtend(expr, clean), start(ast::clone(expr.start, clean)),
      stop(ast::clone(expr.stop, clean)) {}
std::string RangeExpr::toString(int indent) const {
  return wrapType(
      format("range {} {}", start->toString(indent), stop->toString(indent)));
}

StmtExpr::StmtExpr(std::vector<Stmt *> stmts, Expr *expr)
    : AcceptorExtend(), Items(std::move(stmts)), expr(expr) {}
StmtExpr::StmtExpr(Stmt *stmt, Expr *expr) : AcceptorExtend(), Items({}), expr(expr) {
  items.push_back(stmt);
}
StmtExpr::StmtExpr(Stmt *stmt, Stmt *stmt2, Expr *expr)
    : AcceptorExtend(), Items({}), expr(expr) {
  items.push_back(stmt);
  items.push_back(stmt2);
}
StmtExpr::StmtExpr(const StmtExpr &expr, bool clean)
    : AcceptorExtend(expr, clean), Items(ast::clone(expr.items, clean)),
      expr(ast::clone(expr.expr, clean)) {}
std::string StmtExpr::toString(int indent) const {
  auto pad = indent >= 0 ? ("\n" + std::string(indent + 2 * INDENT_SIZE, ' ')) : " ";
  std::vector<std::string> s;
  s.reserve(items.size());
  for (auto &i : items)
    s.emplace_back(pad + i->toString(indent >= 0 ? indent + 2 * INDENT_SIZE : -1));
  return wrapType(
      format("stmt-expr {} ({})", expr->toString(indent), fmt::join(s, "")));
}

InstantiateExpr::InstantiateExpr(Expr *expr, std::vector<Expr *> typeParams)
    : AcceptorExtend(), Items(std::move(typeParams)), expr(expr) {}
InstantiateExpr::InstantiateExpr(Expr *expr, Expr *typeParam)
    : AcceptorExtend(), Items({typeParam}), expr(expr) {}
InstantiateExpr::InstantiateExpr(const InstantiateExpr &expr, bool clean)
    : AcceptorExtend(expr, clean), Items(ast::clone(expr.items, clean)),
      expr(ast::clone(expr.expr, clean)) {}
std::string InstantiateExpr::toString(int indent) const {
  return wrapType(format("instantiate {} {}", expr->toString(indent), combine(items)));
}

bool isId(Expr *e, const std::string &s) {
  auto ie = cast<IdExpr>(e);
  return ie && ie->getValue() == s;
}

char getStaticGeneric(Expr *e) {
  auto ie = cast<IndexExpr>(e);
  if (!ie)
    return 0;
  if (cast<IdExpr>(ie->getExpr()) &&
      cast<IdExpr>(ie->getExpr())->getValue() == "Static") {
    auto ixe = cast<IdExpr>(ie->getIndex());
    if (!ixe)
      return 0;
    if (ixe->getValue() == "bool")
      return 3;
    if (ixe->getValue() == "str")
      return 2;
    if (ixe->getValue() == "int")
      return 1;
    return 4;
  }
  return 0;
}

const char ASTNode::NodeId = 0;
const char Expr::NodeId = 0;
ACCEPT_IMPL(NoneExpr, ASTVisitor);
ACCEPT_IMPL(BoolExpr, ASTVisitor);
ACCEPT_IMPL(IntExpr, ASTVisitor);
ACCEPT_IMPL(FloatExpr, ASTVisitor);
ACCEPT_IMPL(StringExpr, ASTVisitor);
ACCEPT_IMPL(IdExpr, ASTVisitor);
ACCEPT_IMPL(StarExpr, ASTVisitor);
ACCEPT_IMPL(KeywordStarExpr, ASTVisitor);
ACCEPT_IMPL(TupleExpr, ASTVisitor);
ACCEPT_IMPL(ListExpr, ASTVisitor);
ACCEPT_IMPL(SetExpr, ASTVisitor);
ACCEPT_IMPL(DictExpr, ASTVisitor);
ACCEPT_IMPL(GeneratorExpr, ASTVisitor);
ACCEPT_IMPL(IfExpr, ASTVisitor);
ACCEPT_IMPL(UnaryExpr, ASTVisitor);
ACCEPT_IMPL(BinaryExpr, ASTVisitor);
ACCEPT_IMPL(ChainBinaryExpr, ASTVisitor);
ACCEPT_IMPL(PipeExpr, ASTVisitor);
ACCEPT_IMPL(IndexExpr, ASTVisitor);
ACCEPT_IMPL(CallExpr, ASTVisitor);
ACCEPT_IMPL(DotExpr, ASTVisitor);
ACCEPT_IMPL(SliceExpr, ASTVisitor);
ACCEPT_IMPL(EllipsisExpr, ASTVisitor);
ACCEPT_IMPL(LambdaExpr, ASTVisitor);
ACCEPT_IMPL(YieldExpr, ASTVisitor);
ACCEPT_IMPL(AssignExpr, ASTVisitor);
ACCEPT_IMPL(RangeExpr, ASTVisitor);
ACCEPT_IMPL(StmtExpr, ASTVisitor);
ACCEPT_IMPL(InstantiateExpr, ASTVisitor);

} // namespace codon::ast<|MERGE_RESOLUTION|>--- conflicted
+++ resolved
@@ -131,21 +131,11 @@
     : AcceptorExtend(), value(fmt::format("{:g}", floatValue)), floatValue(floatValue) {
 }
 FloatExpr::FloatExpr(const std::string &value, std::string suffix)
-<<<<<<< HEAD
     : AcceptorExtend(), value(value), suffix(std::move(suffix)) {
-  try {
-    floatValue = std::stod(value);
-  } catch (std::out_of_range &) {
-  }
-=======
-    : Expr(), value(value), suffix(std::move(suffix)) {
   double result;
   auto r = fast_float::from_chars(value.data(), value.data() + value.size(), result);
   if (r.ec == std::errc() || r.ec == std::errc::result_out_of_range)
-    floatValue = std::make_unique<double>(result);
-  else
-    floatValue = nullptr;
->>>>>>> d45646dc
+    floatValue = result;
 }
 FloatExpr::FloatExpr(const FloatExpr &expr, bool clean)
     : AcceptorExtend(expr, clean), value(expr.value), suffix(expr.suffix),
