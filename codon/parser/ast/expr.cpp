// Copyright (C) 2022-2024 Exaloop Inc. <https://exaloop.io>

#include "expr.h"

#include <algorithm>
#include <iterator>
#include <memory>
#include <string>
#include <vector>

#include "codon/cir/attribute.h"
#include "codon/parser/ast.h"
#include "codon/parser/cache.h"
#include "codon/parser/match.h"
#include "codon/parser/peg/peg.h"
#include "codon/parser/visitors/visitor.h"

#define FASTFLOAT_ALLOWS_LEADING_PLUS
#define FASTFLOAT_SKIP_WHITE_SPACE
#include "fast_float/fast_float.h"

#define ACCEPT_IMPL(T, X)                                                              \
  ASTNode *T::clone(bool c) const { return cache->N<T>(*this, c); }                    \
  void T::accept(X &visitor) { visitor.visit(this); }                                  \
  const char T::NodeId = 0;

using fmt::format;
using namespace codon::error;
using namespace codon::matcher;

namespace codon::ast {

ASTNode::ASTNode(const ASTNode &node) : Node(node), cache(node.cache) {}

Expr::Expr() : AcceptorExtend(), type(nullptr), done(false), origExpr(nullptr) {}
Expr::Expr(const Expr &expr)
    : AcceptorExtend(expr), type(expr.type), done(expr.done), origExpr(expr.origExpr) {}
Expr::Expr(const Expr &expr, bool clean) : Expr(expr) {
  if (clean) {
    type = nullptr;
    done = false;
  }
}
types::ClassType *Expr::getClassType() const {
  return type ? type->getClass() : nullptr;
}
std::string Expr::wrapType(const std::string &sexpr) const {
  auto is = sexpr;
  if (done)
    is.insert(findStar(is), "*");
  auto s = format("({}{})", is,
                  type && !done ? format(" #:type \"{}\"", type->debugString(2)) : "");
  return s;
}
// llvm::Expected<Expr> *Expr::operator<<(types::Type *t) {
//   seqassert(type, "lhs is nullptr");
//   if ((*type) << t) {
//     E(Error::TYPE_UNIFY, getSrcInfo(), type->prettyString(), t->prettyString());
//   }
//   return this;
// }

Param::Param(std::string name, Expr *type, Expr *defaultValue, int status)
    : name(std::move(name)), type(type), defaultValue(defaultValue) {
  if (status == 0 &&
      (match(getType(), MOr(M<IdExpr>(TYPE_TYPE), M<IdExpr>(TYPE_TYPEVAR),
                            M<IndexExpr>(M<IdExpr>(TYPE_TYPEVAR), M_))) ||
       getStaticGeneric(getType()))) {
    this->status = Generic;
  } else {
    this->status = (status == 0 ? Value : (status == 1 ? Generic : HiddenGeneric));
  }
}
Param::Param(const SrcInfo &info, std::string name, Expr *type, Expr *defaultValue,
             int status)
    : Param(name, type, defaultValue, status) {
  setSrcInfo(info);
}
std::string Param::toString(int indent) const {
  return format("({}{}{}{})", name, type ? " #:type " + type->toString(indent) : "",
                defaultValue ? " #:default " + defaultValue->toString(indent) : "",
                !isValue() ? " #:generic" : "");
}
Param Param::clone(bool clean) const {
  return Param(name, ast::clone(type, clean), ast::clone(defaultValue, clean), status);
}
std::pair<int, std::string> Param::getNameWithStars() const {
  int stars = 0;
  for (; stars < name.size() && name[stars] == '*'; stars++)
    ;
  auto n = name.substr(stars);
  return {stars, n};
}


NoneExpr::NoneExpr() : AcceptorExtend() {}
NoneExpr::NoneExpr(const NoneExpr &expr, bool clean) : AcceptorExtend(expr, clean) {}
std::string NoneExpr::toString(int) const { return wrapType("none"); }

BoolExpr::BoolExpr(bool value) : AcceptorExtend(), value(value) {}
BoolExpr::BoolExpr(const BoolExpr &expr, bool clean)
    : AcceptorExtend(expr, clean), value(expr.value) {}
bool BoolExpr::getValue() const { return value; }
std::string BoolExpr::toString(int) const {
  return wrapType(format("bool {}", int(value)));
}

IntExpr::IntExpr(int64_t intValue)
    : AcceptorExtend(), value(std::to_string(intValue)), intValue(intValue) {}
IntExpr::IntExpr(const std::string &value, std::string suffix)
    : AcceptorExtend(), value(), suffix(std::move(suffix)) {
  for (auto c : value)
    if (c != '_')
      this->value += c;
  try {
    if (startswith(this->value, "0b") || startswith(this->value, "0B"))
      intValue = std::stoull(this->value.substr(2), nullptr, 2);
    else
      intValue = std::stoull(this->value, nullptr, 0);
  } catch (std::out_of_range &) {
  }
}
IntExpr::IntExpr(const IntExpr &expr, bool clean)
    : AcceptorExtend(expr, clean), value(expr.value), suffix(expr.suffix),
      intValue(expr.intValue) {}
std::pair<std::string, std::string> IntExpr::getRawData() const {
  return {value, suffix};
}
bool IntExpr::hasStoredValue() const { return intValue.has_value(); }
int64_t IntExpr::getValue() const {
  seqassertn(hasStoredValue(), "value not set");
  return intValue.value();
}
std::string IntExpr::toString(int) const {
  return wrapType(format("int {}{}", value,
                         suffix.empty() ? "" : format(" #:suffix \"{}\"", suffix)));
}

FloatExpr::FloatExpr(double floatValue)
    : AcceptorExtend(), value(fmt::format("{:g}", floatValue)), floatValue(floatValue) {
}
FloatExpr::FloatExpr(const std::string &value, std::string suffix)
<<<<<<< HEAD
    : AcceptorExtend(), value(value), suffix(std::move(suffix)) {
=======
    : Expr(), value(), suffix(std::move(suffix)) {
  this->value.reserve(value.size());
  std::copy_if(value.begin(), value.end(), std::back_inserter(this->value),
               [](char c) { return c != '_'; });

>>>>>>> d13d6a58
  double result;
  auto r = fast_float::from_chars(this->value.data(),
                                  this->value.data() + this->value.size(), result);
  if (r.ec == std::errc() || r.ec == std::errc::result_out_of_range)
    floatValue = result;
}
FloatExpr::FloatExpr(const FloatExpr &expr, bool clean)
    : AcceptorExtend(expr, clean), value(expr.value), suffix(expr.suffix),
      floatValue(expr.floatValue) {}
std::pair<std::string, std::string> FloatExpr::getRawData() const {
  return {value, suffix};
}
bool FloatExpr::hasStoredValue() const { return floatValue.has_value(); }
double FloatExpr::getValue() const {
  seqassertn(hasStoredValue(), "value not set");
  return floatValue.value();
}
std::string FloatExpr::toString(int) const {
  return wrapType(format("float {}{}", value,
                         suffix.empty() ? "" : format(" #:suffix \"{}\"", suffix)));
}

StringExpr::StringExpr(std::vector<StringExpr::String> s)
    : AcceptorExtend(), strings(std::move(s)) {}
StringExpr::StringExpr(std::string value, std::string prefix)
    : StringExpr(std::vector<StringExpr::String>{{value, prefix}}) {}
StringExpr::StringExpr(const StringExpr &expr, bool clean)
    : AcceptorExtend(expr, clean), strings(expr.strings) {
  for (auto &s : strings)
    s.expr = ast::clone(s.expr);
}
std::string StringExpr::toString(int) const {
  std::vector<std::string> s;
  for (auto &vp : strings)
    s.push_back(format("\"{}\"{}", escape(vp.value),
                       vp.prefix.empty() ? "" : format(" #:prefix \"{}\"", vp.prefix)));
  return wrapType(format("string ({})", join(s)));
}
std::string StringExpr::getValue() const {
  seqassert(isSimple(), "invalid StringExpr");
  return strings[0].value;
}
bool StringExpr::isSimple() const {
  return strings.size() == 1 && strings[0].prefix.empty();
}

IdExpr::IdExpr(std::string value) : AcceptorExtend(), value(std::move(value)) {}
IdExpr::IdExpr(const IdExpr &expr, bool clean)
    : AcceptorExtend(expr, clean), value(expr.value) {}
std::string IdExpr::toString(int) const {
  return !getType() ? format("'{}", value) : wrapType(format("'{}", value));
}

StarExpr::StarExpr(Expr *expr) : AcceptorExtend(), expr(expr) {}
StarExpr::StarExpr(const StarExpr &expr, bool clean)
    : AcceptorExtend(expr, clean), expr(ast::clone(expr.expr, clean)) {}
std::string StarExpr::toString(int indent) const {
  return wrapType(format("star {}", expr->toString(indent)));
}

KeywordStarExpr::KeywordStarExpr(Expr *expr) : AcceptorExtend(), expr(expr) {}
KeywordStarExpr::KeywordStarExpr(const KeywordStarExpr &expr, bool clean)
    : AcceptorExtend(expr, clean), expr(ast::clone(expr.expr, clean)) {}
std::string KeywordStarExpr::toString(int indent) const {
  return wrapType(format("kwstar {}", expr->toString(indent)));
}

TupleExpr::TupleExpr(std::vector<Expr *> items)
    : AcceptorExtend(), Items(std::move(items)) {}
TupleExpr::TupleExpr(const TupleExpr &expr, bool clean)
    : AcceptorExtend(expr, clean), Items(ast::clone(expr.items, clean)) {}
std::string TupleExpr::toString(int) const {
  return wrapType(format("tuple {}", combine(items)));
}

ListExpr::ListExpr(std::vector<Expr *> items)
    : AcceptorExtend(), Items(std::move(items)) {}
ListExpr::ListExpr(const ListExpr &expr, bool clean)
    : AcceptorExtend(expr, clean), Items(ast::clone(expr.items, clean)) {}
std::string ListExpr::toString(int) const {
  return wrapType(!items.empty() ? format("list {}", combine(items)) : "list");
}

SetExpr::SetExpr(std::vector<Expr *> items)
    : AcceptorExtend(), Items(std::move(items)) {}
SetExpr::SetExpr(const SetExpr &expr, bool clean)
    : AcceptorExtend(expr, clean), Items(ast::clone(expr.items, clean)) {}
std::string SetExpr::toString(int) const {
  return wrapType(!items.empty() ? format("set {}", combine(items)) : "set");
}

DictExpr::DictExpr(std::vector<Expr *> items)
    : AcceptorExtend(), Items(std::move(items)) {
  for (auto *i : *this) {
    auto t = cast<TupleExpr>(i);
    seqassertn(t && t->size() == 2, "dictionary items are invalid");
  }
}
DictExpr::DictExpr(const DictExpr &expr, bool clean)
    : AcceptorExtend(expr, clean), Items(ast::clone(expr.items, clean)) {}
std::string DictExpr::toString(int) const {
  return wrapType(!items.empty() ? format("dict {}", combine(items)) : "set");
}

GeneratorExpr::GeneratorExpr(Cache *cache, GeneratorExpr::GeneratorKind kind,
                             Expr *expr, std::vector<Stmt *> loops)
    : AcceptorExtend(), kind(kind) {
  this->cache = cache;
  seqassert(!loops.empty() && cast<ForStmt>(loops[0]), "bad generator constructor");
  loops.push_back(cache->N<SuiteStmt>(cache->N<ExprStmt>(expr)));
  formCompleteStmt(loops);
}
GeneratorExpr::GeneratorExpr(Cache *cache, Expr *key, Expr *expr,
                             std::vector<Stmt *> loops)
    : AcceptorExtend(), kind(GeneratorExpr::DictGenerator) {
  this->cache = cache;
  seqassert(!loops.empty() && cast<ForStmt>(loops[0]), "bad generator constructor");
  Expr *t = cache->N<TupleExpr>(std::vector<Expr *>{key, expr});
  loops.push_back(cache->N<SuiteStmt>(cache->N<ExprStmt>(t)));
  formCompleteStmt(loops);
}
GeneratorExpr::GeneratorExpr(const GeneratorExpr &expr, bool clean)
    : AcceptorExtend(expr, clean), kind(expr.kind),
      loops(ast::clone(expr.loops, clean)) {}
std::string GeneratorExpr::toString(int indent) const {
  auto pad = indent >= 0 ? ("\n" + std::string(indent + 2 * INDENT_SIZE, ' ')) : " ";
  std::string prefix;
  if (kind == GeneratorKind::ListGenerator)
    prefix = "list-";
  if (kind == GeneratorKind::SetGenerator)
    prefix = "set-";
  if (kind == GeneratorKind::DictGenerator)
    prefix = "dict-";
  auto l = loops->toString(indent >= 0 ? indent + 2 * INDENT_SIZE : -1);
  return wrapType(format("{}gen {}", prefix, l));
}
Expr *GeneratorExpr::getFinalExpr() {
  auto s = *(getFinalStmt());
  if (cast<ExprStmt>(s))
    return cast<ExprStmt>(s)->getExpr();
  return nullptr;
}
int GeneratorExpr::loopCount() const {
  int cnt = 0;
  for (Stmt *i = loops;;) {
    if (auto sf = cast<ForStmt>(i)) {
      i = sf->getSuite();
      cnt++;
    } else if (auto si = cast<IfStmt>(i)) {
      i = si->getIf();
      cnt++;
    } else if (auto ss = cast<SuiteStmt>(i)) {
      if (ss->empty())
        break;
      i = ss->back();
    } else
      break;
  }
  return cnt;
}
void GeneratorExpr::setFinalExpr(Expr *expr) {
  *(getFinalStmt()) = cache->N<ExprStmt>(expr);
}
void GeneratorExpr::setFinalStmt(Stmt *stmt) { *(getFinalStmt()) = stmt; }
Stmt *GeneratorExpr::getFinalSuite() const { return loops; }
Stmt **GeneratorExpr::getFinalStmt() {
  for (Stmt **i = &loops;;) {
    if (auto sf = cast<ForStmt>(*i))
      i = (Stmt **)&sf->suite;
    else if (auto si = cast<IfStmt>(*i))
      i = (Stmt **)&si->ifSuite;
    else if (auto ss = cast<SuiteStmt>(*i)) {
      if (ss->empty())
        return i;
      i = &(ss->back());
    } else
      return i;
  }
  seqassert(false, "bad generator");
  return nullptr;
}
void GeneratorExpr::formCompleteStmt(const std::vector<Stmt *> &loops) {
  Stmt *final = nullptr;
  for (size_t i = loops.size(); i-- > 0;) {
    if (auto si = cast<IfStmt>(loops[i]))
      si->ifSuite = SuiteStmt::wrap(final);
    else if (auto sf = cast<ForStmt>(loops[i]))
      sf->suite = SuiteStmt::wrap(final);
    final = loops[i];
  }
  this->loops = loops[0];
}

IfExpr::IfExpr(Expr *cond, Expr *ifexpr, Expr *elsexpr)
    : AcceptorExtend(), cond(cond), ifexpr(ifexpr), elsexpr(elsexpr) {}
IfExpr::IfExpr(const IfExpr &expr, bool clean)
    : AcceptorExtend(expr, clean), cond(ast::clone(expr.cond, clean)),
      ifexpr(ast::clone(expr.ifexpr, clean)), elsexpr(ast::clone(expr.elsexpr, clean)) {
}
std::string IfExpr::toString(int indent) const {
  return wrapType(format("if-expr {} {} {}", cond->toString(indent),
                         ifexpr->toString(indent), elsexpr->toString(indent)));
}

UnaryExpr::UnaryExpr(std::string op, Expr *expr)
    : AcceptorExtend(), op(std::move(op)), expr(expr) {}
UnaryExpr::UnaryExpr(const UnaryExpr &expr, bool clean)
    : AcceptorExtend(expr, clean), op(expr.op), expr(ast::clone(expr.expr, clean)) {}
std::string UnaryExpr::toString(int indent) const {
  return wrapType(format("unary \"{}\" {}", op, expr->toString(indent)));
}

BinaryExpr::BinaryExpr(Expr *lexpr, std::string op, Expr *rexpr, bool inPlace)
    : AcceptorExtend(), op(std::move(op)), lexpr(lexpr), rexpr(rexpr),
      inPlace(inPlace) {}
BinaryExpr::BinaryExpr(const BinaryExpr &expr, bool clean)
    : AcceptorExtend(expr, clean), op(expr.op), lexpr(ast::clone(expr.lexpr, clean)),
      rexpr(ast::clone(expr.rexpr, clean)), inPlace(expr.inPlace) {}
std::string BinaryExpr::toString(int indent) const {
  return wrapType(format("binary \"{}\" {} {}{}", op, lexpr->toString(indent),
                         rexpr->toString(indent), inPlace ? " #:in-place" : ""));
}

ChainBinaryExpr::ChainBinaryExpr(std::vector<std::pair<std::string, Expr *>> exprs)
    : AcceptorExtend(), exprs(std::move(exprs)) {}
ChainBinaryExpr::ChainBinaryExpr(const ChainBinaryExpr &expr, bool clean)
    : AcceptorExtend(expr, clean) {
  for (auto &e : expr.exprs)
    exprs.emplace_back(make_pair(e.first, ast::clone(e.second, clean)));
}
std::string ChainBinaryExpr::toString(int indent) const {
  std::vector<std::string> s;
  for (auto &i : exprs)
    s.push_back(format("({} \"{}\")", i.first, i.second->toString(indent)));
  return wrapType(format("chain {}", join(s, " ")));
}

Pipe Pipe::clone(bool clean) const { return {op, ast::clone(expr, clean)}; }

PipeExpr::PipeExpr(std::vector<Pipe> items)
    : AcceptorExtend(), Items(std::move(items)) {
  for (auto &i : *this) {
    if (auto call = cast<CallExpr>(i.expr)) {
      for (auto &a : *call)
        if (auto el = cast<EllipsisExpr>(a.value))
          el->mode = EllipsisExpr::PIPE;
    }
  }
}
PipeExpr::PipeExpr(const PipeExpr &expr, bool clean)
    : AcceptorExtend(expr, clean), Items(ast::clone(expr.items, clean)),
      inTypes(expr.inTypes) {}
std::string PipeExpr::toString(int indent) const {
  std::vector<std::string> s;
  for (auto &i : items)
    s.push_back(format("({} \"{}\")", i.expr->toString(indent), i.op));
  return wrapType(format("pipe {}", join(s, " ")));
}

IndexExpr::IndexExpr(Expr *expr, Expr *index)
    : AcceptorExtend(), expr(expr), index(index) {}
IndexExpr::IndexExpr(const IndexExpr &expr, bool clean)
    : AcceptorExtend(expr, clean), expr(ast::clone(expr.expr, clean)),
      index(ast::clone(expr.index, clean)) {}
std::string IndexExpr::toString(int indent) const {
  return wrapType(
      format("index {} {}", expr->toString(indent), index->toString(indent)));
}

CallArg CallArg::clone(bool clean) const { return {name, ast::clone(value, clean)}; }
CallArg::CallArg(const SrcInfo &info, const std::string &name, Expr *value)
    : name(name), value(value) {
  setSrcInfo(info);
}
CallArg::CallArg(const std::string &name, Expr *value) : name(name), value(value) {
  if (value)
    setSrcInfo(value->getSrcInfo());
}
CallArg::CallArg(Expr *value) : CallArg("", value) {}

CallExpr::CallExpr(const CallExpr &expr, bool clean)
    : AcceptorExtend(expr, clean), Items(ast::clone(expr.items, clean)),
      expr(ast::clone(expr.expr, clean)), ordered(expr.ordered), partial(expr.partial) {
}
CallExpr::CallExpr(Expr *expr, std::vector<CallArg> args)
    : AcceptorExtend(), Items(std::move(args)), expr(expr), ordered(false),
      partial(false) {
}
CallExpr::CallExpr(Expr *expr, std::vector<Expr *> args)
    : AcceptorExtend(), Items({}), expr(expr), ordered(false), partial(false) {
  for (auto a : args)
    if (a)
      items.emplace_back("", a);
}
std::string CallExpr::toString(int indent) const {
  std::vector<std::string> s;
  auto pad = indent >= 0 ? ("\n" + std::string(indent + 2 * INDENT_SIZE, ' ')) : " ";
  for (auto &i : *this) {
    if (!i.name.empty())
      s.emplace_back(pad + format("#:name '{}", i.name));
    s.emplace_back(pad +
                   i.value->toString(indent >= 0 ? indent + 2 * INDENT_SIZE : -1));
  }
  return wrapType(format("call{} {}{}", partial ? "-partial" : "",
                         expr->toString(indent), fmt::join(s, "")));
}

DotExpr::DotExpr(Expr *expr, std::string member)
    : AcceptorExtend(), expr(expr), member(std::move(member)) {}
DotExpr::DotExpr(const DotExpr &expr, bool clean)
    : AcceptorExtend(expr, clean), expr(ast::clone(expr.expr, clean)),
      member(expr.member) {}
std::string DotExpr::toString(int indent) const {
  return wrapType(format("dot {} '{}", expr->toString(indent), member));
}

SliceExpr::SliceExpr(Expr *start, Expr *stop, Expr *step)
    : AcceptorExtend(), start(start), stop(stop), step(step) {}
SliceExpr::SliceExpr(const SliceExpr &expr, bool clean)
    : AcceptorExtend(expr, clean), start(ast::clone(expr.start, clean)),
      stop(ast::clone(expr.stop, clean)), step(ast::clone(expr.step, clean)) {}
std::string SliceExpr::toString(int indent) const {
  return wrapType(format("slice{}{}{}",
                         start ? format(" #:start {}", start->toString(indent)) : "",
                         stop ? format(" #:end {}", stop->toString(indent)) : "",
                         step ? format(" #:step {}", step->toString(indent)) : ""));
}

EllipsisExpr::EllipsisExpr(EllipsisType mode) : AcceptorExtend(), mode(mode) {}
EllipsisExpr::EllipsisExpr(const EllipsisExpr &expr, bool clean)
    : AcceptorExtend(expr, clean), mode(expr.mode) {}
std::string EllipsisExpr::toString(int) const {
  return wrapType(format(
      "ellipsis{}", mode == PIPE ? " #:pipe" : (mode == PARTIAL ? " #:partial" : "")));
}

LambdaExpr::LambdaExpr(std::vector<std::string> vars, Expr *expr)
    : AcceptorExtend(), Items(std::move(vars)), expr(expr) {}
LambdaExpr::LambdaExpr(const LambdaExpr &expr, bool clean)
    : AcceptorExtend(expr, clean), Items(expr.items),
      expr(ast::clone(expr.expr, clean)) {}
std::string LambdaExpr::toString(int indent) const {
  return wrapType(format("lambda ({}) {}", join(items, " "), expr->toString(indent)));
}

YieldExpr::YieldExpr() : AcceptorExtend() {}
YieldExpr::YieldExpr(const YieldExpr &expr, bool clean) : AcceptorExtend(expr, clean) {}
std::string YieldExpr::toString(int) const { return "yield-expr"; }

AssignExpr::AssignExpr(Expr *var, Expr *expr)
    : AcceptorExtend(), var(var), expr(expr) {}
AssignExpr::AssignExpr(const AssignExpr &expr, bool clean)
    : AcceptorExtend(expr, clean), var(ast::clone(expr.var, clean)),
      expr(ast::clone(expr.expr, clean)) {}
std::string AssignExpr::toString(int indent) const {
  return wrapType(
      format("assign-expr '{} {}", var->toString(indent), expr->toString(indent)));
}

RangeExpr::RangeExpr(Expr *start, Expr *stop)
    : AcceptorExtend(), start(start), stop(stop) {}
RangeExpr::RangeExpr(const RangeExpr &expr, bool clean)
    : AcceptorExtend(expr, clean), start(ast::clone(expr.start, clean)),
      stop(ast::clone(expr.stop, clean)) {}
std::string RangeExpr::toString(int indent) const {
  return wrapType(
      format("range {} {}", start->toString(indent), stop->toString(indent)));
}

StmtExpr::StmtExpr(std::vector<Stmt *> stmts, Expr *expr)
    : AcceptorExtend(), Items(std::move(stmts)), expr(expr) {}
StmtExpr::StmtExpr(Stmt *stmt, Expr *expr) : AcceptorExtend(), Items({}), expr(expr) {
  items.push_back(stmt);
}
StmtExpr::StmtExpr(Stmt *stmt, Stmt *stmt2, Expr *expr)
    : AcceptorExtend(), Items({}), expr(expr) {
  items.push_back(stmt);
  items.push_back(stmt2);
}
StmtExpr::StmtExpr(const StmtExpr &expr, bool clean)
    : AcceptorExtend(expr, clean), Items(ast::clone(expr.items, clean)),
      expr(ast::clone(expr.expr, clean)) {}
std::string StmtExpr::toString(int indent) const {
  auto pad = indent >= 0 ? ("\n" + std::string(indent + 2 * INDENT_SIZE, ' ')) : " ";
  std::vector<std::string> s;
  s.reserve(items.size());
  for (auto &i : items)
    s.emplace_back(pad + i->toString(indent >= 0 ? indent + 2 * INDENT_SIZE : -1));
  return wrapType(
      format("stmt-expr {} ({})", expr->toString(indent), fmt::join(s, "")));
}

InstantiateExpr::InstantiateExpr(Expr *expr, std::vector<Expr *> typeParams)
    : AcceptorExtend(), Items(std::move(typeParams)), expr(expr) {}
InstantiateExpr::InstantiateExpr(Expr *expr, Expr *typeParam)
    : AcceptorExtend(), Items({typeParam}), expr(expr) {}
InstantiateExpr::InstantiateExpr(const InstantiateExpr &expr, bool clean)
    : AcceptorExtend(expr, clean), Items(ast::clone(expr.items, clean)),
      expr(ast::clone(expr.expr, clean)) {}
std::string InstantiateExpr::toString(int indent) const {
  return wrapType(format("instantiate {} {}", expr->toString(indent), combine(items)));
}

bool isId(Expr *e, const std::string &s) {
  auto ie = cast<IdExpr>(e);
  return ie && ie->getValue() == s;
}

char getStaticGeneric(Expr *e) {
  auto ie = cast<IndexExpr>(e);
  if (!ie)
    return 0;
  if (cast<IdExpr>(ie->getExpr()) &&
      cast<IdExpr>(ie->getExpr())->getValue() == "Static") {
    auto ixe = cast<IdExpr>(ie->getIndex());
    if (!ixe)
      return 0;
    if (ixe->getValue() == "bool")
      return 3;
    if (ixe->getValue() == "str")
      return 2;
    if (ixe->getValue() == "int")
      return 1;
    return 4;
  }
  return 0;
}

const char ASTNode::NodeId = 0;
const char Expr::NodeId = 0;
ACCEPT_IMPL(NoneExpr, ASTVisitor);
ACCEPT_IMPL(BoolExpr, ASTVisitor);
ACCEPT_IMPL(IntExpr, ASTVisitor);
ACCEPT_IMPL(FloatExpr, ASTVisitor);
ACCEPT_IMPL(StringExpr, ASTVisitor);
ACCEPT_IMPL(IdExpr, ASTVisitor);
ACCEPT_IMPL(StarExpr, ASTVisitor);
ACCEPT_IMPL(KeywordStarExpr, ASTVisitor);
ACCEPT_IMPL(TupleExpr, ASTVisitor);
ACCEPT_IMPL(ListExpr, ASTVisitor);
ACCEPT_IMPL(SetExpr, ASTVisitor);
ACCEPT_IMPL(DictExpr, ASTVisitor);
ACCEPT_IMPL(GeneratorExpr, ASTVisitor);
ACCEPT_IMPL(IfExpr, ASTVisitor);
ACCEPT_IMPL(UnaryExpr, ASTVisitor);
ACCEPT_IMPL(BinaryExpr, ASTVisitor);
ACCEPT_IMPL(ChainBinaryExpr, ASTVisitor);
ACCEPT_IMPL(PipeExpr, ASTVisitor);
ACCEPT_IMPL(IndexExpr, ASTVisitor);
ACCEPT_IMPL(CallExpr, ASTVisitor);
ACCEPT_IMPL(DotExpr, ASTVisitor);
ACCEPT_IMPL(SliceExpr, ASTVisitor);
ACCEPT_IMPL(EllipsisExpr, ASTVisitor);
ACCEPT_IMPL(LambdaExpr, ASTVisitor);
ACCEPT_IMPL(YieldExpr, ASTVisitor);
ACCEPT_IMPL(AssignExpr, ASTVisitor);
ACCEPT_IMPL(RangeExpr, ASTVisitor);
ACCEPT_IMPL(StmtExpr, ASTVisitor);
ACCEPT_IMPL(InstantiateExpr, ASTVisitor);

} // namespace codon::ast<|MERGE_RESOLUTION|>--- conflicted
+++ resolved
@@ -140,15 +140,11 @@
     : AcceptorExtend(), value(fmt::format("{:g}", floatValue)), floatValue(floatValue) {
 }
 FloatExpr::FloatExpr(const std::string &value, std::string suffix)
-<<<<<<< HEAD
-    : AcceptorExtend(), value(value), suffix(std::move(suffix)) {
-=======
-    : Expr(), value(), suffix(std::move(suffix)) {
+    : AcceptorExtend(), value(), suffix(std::move(suffix)) {
   this->value.reserve(value.size());
   std::copy_if(value.begin(), value.end(), std::back_inserter(this->value),
                [](char c) { return c != '_'; });
 
->>>>>>> d13d6a58
   double result;
   auto r = fast_float::from_chars(this->value.data(),
                                   this->value.data() + this->value.size(), result);
