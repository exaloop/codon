--- conflicted
+++ resolved
@@ -640,11 +640,7 @@
 template <>
 struct fmt::formatter<codon::ast::CallArg> : fmt::formatter<std::string_view> {
   template <typename FormatContext>
-<<<<<<< HEAD
   auto format(const codon::ast::CallArg &p, FormatContext &ctx) const
-=======
-  auto format(const codon::ast::CallExpr::Arg &p, FormatContext &ctx) const
->>>>>>> b58b1ee7
       -> decltype(ctx.out()) {
     return fmt::format_to(ctx.out(), "({}{})",
                           p.name.empty() ? "" : fmt::format("{} = ", p.name),
@@ -657,11 +653,7 @@
   template <typename FormatContext>
   auto format(const codon::ast::Param &p, FormatContext &ctx) const
       -> decltype(ctx.out()) {
-<<<<<<< HEAD
     return fmt::format_to(ctx.out(), "{}", p.toString(0));
-=======
-    return fmt::format_to(ctx.out(), "{}", p.toString());
->>>>>>> b58b1ee7
   }
 };
 
