--- conflicted
+++ resolved
@@ -315,12 +315,8 @@
 const std::string Attr::Extend = "extend";
 const std::string Attr::Tuple = "tuple";
 const std::string Attr::Test = "std.internal.attributes.test";
-<<<<<<< HEAD
 const std::string Attr::Overload = "overload";
-=======
-const std::string Attr::Overload = "std.internal.attributes.overload";
 const std::string Attr::Export = "std.internal.attributes.export";
->>>>>>> fc4f1e94
 
 FunctionStmt::FunctionStmt(std::string name, ExprPtr ret, std::vector<Param> args,
                            StmtPtr suite, Attr attributes,
