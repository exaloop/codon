--- conflicted
+++ resolved
@@ -129,7 +129,7 @@
 
 std::shared_ptr<ClassType> ClassType::getHeterogenousTuple() {
   seqassert(canRealize(), "{} not realizable", toString());
-  seqassert(startswith(name, TYPE_TUPLE), "{} not a tuple", toString());
+  seqassert(name == TYPE_TUPLE, "{} not a tuple", toString());
   if (generics.size() > 1) {
     std::string first = generics[0].type->realizedName();
     for (int i = 1; i < generics.size(); i++)
@@ -183,11 +183,15 @@
 
   std::string s;
   std::vector<std::string> gs;
-<<<<<<< HEAD
   if (name == "Partial") {
     gs.push_back(generics[3].type->realizedName());
     for (size_t i = 0; i < generics.size() - 1; i++)
       gs.push_back(generics[i].type->realizedName());
+  } else if (name == "Union" && generics[0].type->getClass()) {
+    std::set<std::string> gss;
+    for (auto &a : generics[0].type->getClass()->generics)
+      gss.insert(a.type->realizedName());
+    gs = {join(gss, " | ")};
   } else {
     for (auto &a : generics)
       if (!a.name.empty()) {
@@ -197,124 +201,12 @@
           gs.push_back(a.type->realizedName());
         }
       }
-=======
-  for (auto &a : generics)
-    if (!a.name.empty())
-      gs.push_back(a.type->realizedName());
-  std::string s = join(gs, ",");
-  if (canRealize())
-    const_cast<ClassType *>(this)->_rn =
-        fmt::format("{}{}", name, s.empty() ? "" : fmt::format("[{}]", s));
-  return _rn;
-}
-
-std::string ClassType::realizedTypeName() const {
-  return this->ClassType::realizedName();
-}
-
-RecordType::RecordType(Cache *cache, std::string name, std::string niceName,
-                       std::vector<Generic> generics, std::vector<TypePtr> args,
-                       bool noTuple, const std::shared_ptr<StaticType> &repeats)
-    : ClassType(cache, std::move(name), std::move(niceName), std::move(generics)),
-      args(std::move(args)), noTuple(false), repeats(repeats) {}
-
-RecordType::RecordType(const ClassTypePtr &base, std::vector<TypePtr> args,
-                       bool noTuple, const std::shared_ptr<StaticType> &repeats)
-    : ClassType(base), args(std::move(args)), noTuple(noTuple), repeats(repeats) {}
-
-int RecordType::unify(Type *typ, Unification *us) {
-  if (auto tr = typ->getRecord()) {
-    // Handle int <-> Int[64]
-    if (name == "int" && tr->name == "Int")
-      return tr->unify(this, us);
-    if (tr->name == "int" && name == "Int") {
-      auto t64 = std::make_shared<StaticType>(cache, 64);
-      return generics[0].type->unify(t64.get(), us);
-    }
-
-    // TODO: we now support very limited unification strategy where repetitions must
-    // match. We should expand this later on...
-    if (repeats || tr->repeats) {
-      if (!repeats && tr->repeats) {
-        auto n = std::make_shared<StaticType>(cache, args.size());
-        if (tr->repeats->unify(n.get(), us) == -1)
-          return -1;
-      } else if (!tr->repeats) {
-        auto n = std::make_shared<StaticType>(cache, tr->args.size());
-        if (repeats->unify(n.get(), us) == -1)
-          return -1;
-      } else {
-        if (repeats->unify(tr->repeats.get(), us) == -1)
-          return -1;
-      }
-    }
-    if (getRepeats() != -1)
-      flatten();
-    if (tr->getRepeats() != -1)
-      tr->flatten();
-
-    int s1 = 2, s = 0;
-    if (args.size() != tr->args.size())
-      return -1;
-    for (int i = 0; i < args.size(); i++) {
-      if ((s = args[i]->unify(tr->args[i].get(), us)) != -1)
-        s1 += s;
-      else
-        return -1;
-    }
-    // Handle Tuple<->@tuple: when unifying tuples, only record members matter.
-    if (name == TYPE_TUPLE || tr->name == TYPE_TUPLE) {
-      if (!args.empty() || (!noTuple && !tr->noTuple)) // prevent POD<->() unification
-        return s1 + int(name == tr->name);
-      else
-        return -1;
-    }
-    return this->ClassType::unify(tr.get(), us);
-  } else if (auto t = typ->getLink()) {
-    return t->unify(this, us);
-  } else {
-    return -1;
-  }
-}
-
-TypePtr RecordType::generalize(int atLevel) {
-  auto c = std::static_pointer_cast<ClassType>(this->ClassType::generalize(atLevel));
-  auto a = args;
-  for (auto &t : a)
-    t = t->generalize(atLevel);
-  auto r = repeats ? repeats->generalize(atLevel)->getStatic() : nullptr;
-  return std::make_shared<RecordType>(c, a, noTuple, r);
-}
-
-TypePtr RecordType::instantiate(int atLevel, int *unboundCount,
-                                std::unordered_map<int, TypePtr> *cache) {
-  auto c = std::static_pointer_cast<ClassType>(
-      this->ClassType::instantiate(atLevel, unboundCount, cache));
-  auto a = args;
-  for (auto &t : a)
-    t = t->instantiate(atLevel, unboundCount, cache);
-  auto r = repeats ? repeats->instantiate(atLevel, unboundCount, cache)->getStatic()
-                   : nullptr;
-  return std::make_shared<RecordType>(c, a, noTuple, r);
-}
-
-std::vector<TypePtr> RecordType::getUnbounds() const {
-  std::vector<TypePtr> u;
-  if (repeats) {
-    auto tu = repeats->getUnbounds();
-    u.insert(u.begin(), tu.begin(), tu.end());
-  }
-  for (auto &a : args) {
-    auto tu = a->getUnbounds();
-    u.insert(u.begin(), tu.begin(), tu.end());
->>>>>>> e7bb5c16
   }
   s = join(gs, ",");
   s = fmt::format("{}{}", name, s.empty() ? "" : fmt::format("[{}]", s));
   return s;
 }
 
-<<<<<<< HEAD
 std::shared_ptr<FuncType> ClassType::getPartialFunc() const {
   seqassert(name == "Partial", "not a partial");
   auto n = generics[3].type->getClass()->generics[0].type;
@@ -337,91 +229,6 @@
   auto ka = generics[2].type->getClass();
   return a->generics.size() == 1 && a->generics[0].type->getClass()->generics.empty() &&
          ka->generics[0].type->getClass()->generics.empty();
-=======
-bool RecordType::canRealize() const {
-  return getRepeats() >= 0 &&
-         std::all_of(args.begin(), args.end(),
-                     [](auto &a) { return a->canRealize(); }) &&
-         this->ClassType::canRealize();
-}
-
-bool RecordType::isInstantiated() const {
-  return (!repeats || repeats->isInstantiated()) &&
-         std::all_of(args.begin(), args.end(),
-                     [](auto &a) { return a->isInstantiated(); }) &&
-         this->ClassType::isInstantiated();
-}
-
-std::string RecordType::realizedName() const {
-  if (!_rn.empty())
-    return _rn;
-  if (name == TYPE_TUPLE) {
-    std::vector<std::string> gs;
-    auto n = getRepeats();
-    if (n == -1)
-      gs.push_back(repeats->realizedName());
-    for (int i = 0; i < std::max(n, int64_t(0)); i++)
-      for (auto &a : args)
-        gs.push_back(a->realizedName());
-    std::string s = join(gs, ",");
-    if (canRealize())
-      const_cast<RecordType *>(this)->_rn =
-          fmt::format("{}{}", name, s.empty() ? "" : fmt::format("[{}]", s));
-    return _rn;
-  }
-  return ClassType::realizedName();
-}
-
-std::string RecordType::debugString(char mode) const {
-  if (name == TYPE_TUPLE) {
-    std::vector<std::string> gs;
-    auto n = getRepeats();
-    if (n == -1)
-      gs.push_back(repeats->debugString(mode));
-    for (int i = 0; i < std::max(n, int64_t(0)); i++)
-      for (auto &a : args)
-        gs.push_back(a->debugString(mode));
-    return fmt::format("{}{}", name,
-                       gs.empty() ? "" : fmt::format("[{}]", join(gs, ",")));
-  } else {
-    return fmt::format("{}{}", repeats ? repeats->debugString(mode) + "," : "",
-                       this->ClassType::debugString(mode));
-  }
-}
-
-std::string RecordType::realizedTypeName() const { return realizedName(); }
-
-std::shared_ptr<RecordType> RecordType::getHeterogenousTuple() {
-  seqassert(canRealize(), "{} not realizable", toString());
-  if (args.size() > 1) {
-    std::string first = args[0]->realizedName();
-    for (int i = 1; i < args.size(); i++)
-      if (args[i]->realizedName() != first)
-        return getRecord();
-  }
-  return nullptr;
->>>>>>> e7bb5c16
-}
-
-/// Returns -1 if the type cannot be realized yet
-int64_t RecordType::getRepeats() const {
-  if (!repeats)
-    return 1;
-  if (repeats->canRealize())
-    return std::max(repeats->evaluate().getInt(), int64_t(0));
-  return -1;
-}
-
-void RecordType::flatten() {
-  auto n = getRepeats();
-  seqassert(n >= 0, "bad call to flatten");
-
-  auto a = args;
-  args.clear();
-  for (int64_t i = 0; i < n; i++)
-    args.insert(args.end(), a.begin(), a.end());
-
-  repeats = nullptr;
 }
 
 } // namespace codon::ast::types