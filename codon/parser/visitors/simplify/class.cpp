--- conflicted
+++ resolved
@@ -325,21 +325,9 @@
     if (asts.back()->attributes.has(Attr::Internal))
       E(Error::CLASS_NO_INHERIT, getSrcInfo(), "internal");
 
-<<<<<<< HEAD
-    // Add __vtable__ to parent classes if it is not there already
-    auto var = format("{}.{}", VAR_VTABLE, name);
-    if (typeAst && (cachedCls->fields.empty() || cachedCls->fields[0].name != var)) {
-      // LOG("[virtual] vtable({}) := {}", name, var);
-      cachedCls->fields.insert(cachedCls->fields.begin(), {var, nullptr});
-      cachedCls->ast->args.insert(
-          cachedCls->ast->args.begin(),
-          Param{var, transformType(N<IndexExpr>(N<IdExpr>("Ptr"), N<IdExpr>("cobj"))),
-                nullptr});
-=======
     // Mark parent classes as polymorphic as well.
     if (typeAst) {
       cachedCls->rtti = true;
->>>>>>> 53677d85
     }
 
     // Add generics first
@@ -377,16 +365,6 @@
     for (auto &a : ast->args) {
       if (a.status == Param::Normal && !ClassStmt::isClassVar(a)) {
         auto name = a.name;
-<<<<<<< HEAD
-        if (startswith(name, VAR_VTABLE)) { // prevent clashing names
-          int i = 0;
-          for (auto &aa : args)
-            i += bool(startswith(aa.name, a.name));
-          if (i)
-            name = format("{}#{}", name, i);
-        }
-        args.emplace_back(Param{name, a.type, a.defaultValue});
-=======
         int i = 0;
         for (auto &aa : args)
           i += aa.name == a.name || startswith(aa.name, a.name + "#");
@@ -399,7 +377,6 @@
         ctx->cache->classes[canonicalName].fields.push_back(Cache::Class::ClassField{
             name, nullptr, ctx->cache->classes[ast->name].fields[ai].baseClass});
         ai++;
->>>>>>> 53677d85
       }
     }
   }
@@ -648,30 +625,6 @@
     fargs.emplace_back("self", typExpr->clone());
     stmts.emplace_back(N<ReturnStmt>(N<CallExpr>(NS(op), I("self"))));
   } else if (op == "add") {
-<<<<<<< HEAD
-    // def __add__(self, tup):
-    //   return __internal__.tuple_add(self, tup)
-    fargs.emplace_back(Param{"self", typExpr->clone()});
-    fargs.emplace_back(Param{"tup", nullptr});
-    stmts.emplace_back(N<ReturnStmt>(
-        N<CallExpr>(N<DotExpr>(I("__internal__"), "tuple_add"), I("self"), I("tup"))));
-  } else if (op == "mul") {
-    // def __mul__(self, i: Static[int]):
-    //   return __internal__.tuple_add(self, tup)
-    fargs.emplace_back(Param{"self", typExpr->clone()});
-    fargs.emplace_back(Param{"i", N<IndexExpr>(I("Static"), I("int"))});
-    stmts.emplace_back(N<ReturnStmt>(
-        N<CallExpr>(N<DotExpr>(I("__internal__"), "tuple_mul"), I("self"), I("i"))));
-  } else if (op == "tuplesize") {
-    // def __tuplesize__() -> int:
-    //   return Tuple[arg_types...].__elemsize__
-    ret = I("int");
-    std::vector<ExprPtr> items;
-    for (auto &a : allArgs)
-      items.push_back(clone(a.type));
-    stmts.emplace_back(N<ReturnStmt>(
-        N<DotExpr>(N<IndexExpr>(I("Tuple"), N<TupleExpr>(items)), "__elemsize__")));
-=======
     // def __add__(self, obj)
     fargs.emplace_back("self", typExpr->clone());
     fargs.emplace_back("obj", nullptr);
@@ -681,7 +634,6 @@
     fargs.emplace_back("self", typExpr->clone());
     fargs.emplace_back("i", N<IndexExpr>(I("Static"), I("int")));
     stmts.emplace_back(N<ReturnStmt>(N<CallExpr>(NS(op), I("self"), I("i"))));
->>>>>>> 53677d85
   } else {
     seqassert(false, "invalid magic {}", op);
   }
