// Copyright (C) 2022-2023 Exaloop Inc. <https://exaloop.io>

#include "translate.h"

#include <memory>
#include <sstream>
#include <string>
#include <vector>

#include "codon/cir/transform/parallel/schedule.h"
#include "codon/cir/util/cloning.h"
#include "codon/parser/ast.h"
#include "codon/parser/common.h"
#include "codon/parser/visitors/translate/translate_ctx.h"

using codon::ir::cast;
using codon::ir::transform::parallel::OMPSched;
using fmt::format;

namespace codon::ast {

TranslateVisitor::TranslateVisitor(std::shared_ptr<TranslateContext> ctx)
    : ctx(std::move(ctx)), result(nullptr) {}

ir::Func *TranslateVisitor::apply(Cache *cache, const StmtPtr &stmts) {
  ir::BodiedFunc *main = nullptr;
  if (cache->isJit) {
    auto fnName = format("_jit_{}", cache->jitCell);
    main = cache->module->Nr<ir::BodiedFunc>(fnName);
    main->setSrcInfo({"<jit>", 0, 0, 0});
    main->setGlobal();
    auto irType = cache->module->unsafeGetFuncType(
        fnName, cache->classes["NoneType"].realizations["NoneType"]->ir, {}, false);
    main->realize(irType, {});
    main->setJIT();
  } else {
    main = cast<ir::BodiedFunc>(cache->module->getMainFunc());
    auto path = getAbsolutePath(cache->module0);
    main->setSrcInfo({path, 0, 0, 0});
  }

  auto block = cache->module->Nr<ir::SeriesFlow>("body");
  main->setBody(block);

  if (!cache->codegenCtx)
    cache->codegenCtx = std::make_shared<TranslateContext>(cache);
  cache->codegenCtx->bases = {main};
  cache->codegenCtx->series = {block};

  for (auto &g : cache->globals)
    if (!g.second) {
      g.second = g.first == VAR_ARGV ? cache->codegenCtx->getModule()->getArgVar()
                                     : cache->codegenCtx->getModule()->N<ir::Var>(
                                           SrcInfo(), nullptr, true, false, g.first);
      cache->codegenCtx->add(TranslateItem::Var, g.first, g.second);
    }

  TranslateVisitor(cache->codegenCtx).transform(stmts);
  return main;
}

/************************************************************************************/

ir::Value *TranslateVisitor::transform(const ExprPtr &expr) {
  TranslateVisitor v(ctx);
  v.setSrcInfo(expr->getSrcInfo());

  types::PartialType *p = nullptr;
  if (expr->attributes) {
    if (expr->hasAttr(ExprAttr::List) || expr->hasAttr(ExprAttr::Set) ||
        expr->hasAttr(ExprAttr::Dict) || expr->hasAttr(ExprAttr::Partial)) {
      ctx->seqItems.emplace_back();
    }
    if (expr->hasAttr(ExprAttr::Partial))
      p = expr->type->getPartial().get();
  }

  expr->accept(v);
  ir::Value *ir = v.result;

  if (expr->attributes) {
    if (expr->hasAttr(ExprAttr::List) || expr->hasAttr(ExprAttr::Set)) {
      std::vector<ir::LiteralElement> v;
      for (auto &p : ctx->seqItems.back()) {
        seqassert(p.first <= ExprAttr::StarSequenceItem, "invalid list/set element");
        v.push_back(
            ir::LiteralElement{p.second, p.first == ExprAttr::StarSequenceItem});
      }
      if (expr->hasAttr(ExprAttr::List))
        ir->setAttribute(std::make_unique<ir::ListLiteralAttribute>(v));
      else
        ir->setAttribute(std::make_unique<ir::SetLiteralAttribute>(v));
      ctx->seqItems.pop_back();
    }
    if (expr->hasAttr(ExprAttr::Dict)) {
      std::vector<ir::DictLiteralAttribute::KeyValuePair> v;
      for (int pi = 0; pi < ctx->seqItems.back().size(); pi++) {
        auto &p = ctx->seqItems.back()[pi];
        if (p.first == ExprAttr::StarSequenceItem) {
          v.push_back({p.second, nullptr});
        } else {
          seqassert(p.first == ExprAttr::SequenceItem &&
                        pi + 1 < ctx->seqItems.back().size() &&
                        ctx->seqItems.back()[pi + 1].first == ExprAttr::SequenceItem,
                    "invalid dict element");
          v.push_back({p.second, ctx->seqItems.back()[pi + 1].second});
          pi++;
        }
      }
      ir->setAttribute(std::make_unique<ir::DictLiteralAttribute>(v));
      ctx->seqItems.pop_back();
    }
    if (expr->hasAttr(ExprAttr::Partial)) {
      std::vector<ir::Value *> v;
      seqassert(p, "invalid partial element");
      int j = 0;
      for (int i = 0; i < p->known.size(); i++) {
        if (p->known[i] && p->func->ast->args[i].status == Param::Normal) {
          seqassert(j < ctx->seqItems.back().size() &&
                        ctx->seqItems.back()[j].first == ExprAttr::SequenceItem,
                    "invalid partial element");
          v.push_back(ctx->seqItems.back()[j++].second);
        } else if (p->func->ast->args[i].status == Param::Normal) {
          v.push_back({nullptr});
        }
      }
      ir->setAttribute(
          std::make_unique<ir::PartialFunctionAttribute>(p->func->ast->name, v));
      ctx->seqItems.pop_back();
    }
    if (expr->hasAttr(ExprAttr::SequenceItem)) {
      ctx->seqItems.back().push_back({ExprAttr::SequenceItem, ir});
    }
    if (expr->hasAttr(ExprAttr::StarSequenceItem)) {
      ctx->seqItems.back().push_back({ExprAttr::StarSequenceItem, ir});
    }
  }

  return ir;
}

void TranslateVisitor::defaultVisit(Expr *n) {
  seqassert(false, "invalid node {}", n->toString());
}

void TranslateVisitor::visit(NoneExpr *expr) {
  auto f = expr->type->realizedName() + ":Optional.__new__:0";
  auto val = ctx->find(f);
  seqassert(val, "cannot find '{}'", f);
  result = make<ir::CallInstr>(expr, make<ir::VarValue>(expr, val->getFunc()),
                               std::vector<ir::Value *>{});
}

void TranslateVisitor::visit(BoolExpr *expr) {
  result = make<ir::BoolConst>(expr, expr->value, getType(expr->getType()));
}

void TranslateVisitor::visit(IntExpr *expr) {
  result = make<ir::IntConst>(expr, *(expr->intValue), getType(expr->getType()));
}

void TranslateVisitor::visit(FloatExpr *expr) {
  result = make<ir::FloatConst>(expr, *(expr->floatValue), getType(expr->getType()));
}

void TranslateVisitor::visit(StringExpr *expr) {
  result = make<ir::StringConst>(expr, expr->getValue(), getType(expr->getType()));
}

void TranslateVisitor::visit(IdExpr *expr) {
  auto val = ctx->find(expr->value);
  seqassert(val, "cannot find '{}'", expr->value);
  if (expr->value == "__vtable_size__")
<<<<<<< HEAD
    result = make<ir::IntConst>(expr, ctx->cache->classRealizationCnt + 2, getType(expr->getType()));
=======
    result = make<ir::IntConst>(expr, ctx->cache->classRealizationCnt + 2,
                                getType(expr->getType()));
>>>>>>> ab7387b6
  else if (auto *v = val->getVar())
    result = make<ir::VarValue>(expr, v);
  else if (auto *f = val->getFunc())
    result = make<ir::VarValue>(expr, f);
}

void TranslateVisitor::visit(IfExpr *expr) {
  auto cond = transform(expr->cond);
  auto ifexpr = transform(expr->ifexpr);
  auto elsexpr = transform(expr->elsexpr);
  result = make<ir::TernaryInstr>(expr, cond, ifexpr, elsexpr);
}

void TranslateVisitor::visit(CallExpr *expr) {
  if (expr->expr->isId("__ptr__")) {
    seqassert(expr->args[0].value->getId(), "expected IdExpr, got {}",
              expr->args[0].value);
    auto val = ctx->find(expr->args[0].value->getId()->value);
    seqassert(val && val->getVar(), "{} is not a variable",
              expr->args[0].value->getId()->value);
    result = make<ir::PointerValue>(expr, val->getVar());
    return;
  } else if (expr->expr->isId("__array__.__new__:0")) {
    auto fnt = expr->expr->type->getFunc();
    auto szt = fnt->funcGenerics[0].type->getStatic();
    auto sz = szt->evaluate().getInt();
    auto typ = fnt->funcParent->getClass()->generics[0].type;

    auto *arrayType = ctx->getModule()->unsafeGetArrayType(getType(typ));
    arrayType->setAstType(expr->getType());
    result = make<ir::StackAllocInstr>(expr, arrayType, sz);
    return;
  }

  auto ft = expr->expr->type->getFunc();
  seqassert(ft, "not calling function: {}", ft);
  auto callee = transform(expr->expr);
  bool isVariadic = ft->ast->hasAttr(Attr::CVarArg);
  std::vector<ir::Value *> items;
  for (int i = 0; i < expr->args.size(); i++) {
    seqassert(!expr->args[i].value->getEllipsis(), "ellipsis not elided");
    if (i + 1 == expr->args.size() && isVariadic) {
      auto call = expr->args[i].value->getCall();
      seqassert(call && call->expr->getId() &&
                    startswith(call->expr->getId()->value, TYPE_TUPLE),
                "expected *args tuple");
      for (auto &arg : call->args)
        items.emplace_back(transform(arg.value));
    } else {
      items.emplace_back(transform(expr->args[i].value));
    }
  }
  result = make<ir::CallInstr>(expr, callee, std::move(items));
}

void TranslateVisitor::visit(DotExpr *expr) {
  if (expr->member == "__atomic__" || expr->member == "__elemsize__") {
    seqassert(expr->expr->getId(), "expected IdExpr, got {}", expr->expr);
    auto type = ctx->find(expr->expr->getId()->value)->getType();
    seqassert(type, "{} is not a type", expr->expr->getId()->value);
    result = make<ir::TypePropertyInstr>(
        expr, type,
        expr->member == "__atomic__" ? ir::TypePropertyInstr::Property::IS_ATOMIC
                                     : ir::TypePropertyInstr::Property::SIZEOF);
  } else {
    result = make<ir::ExtractInstr>(expr, transform(expr->expr), expr->member);
  }
}

void TranslateVisitor::visit(YieldExpr *expr) {
  result = make<ir::YieldInInstr>(expr, getType(expr->getType()));
}

void TranslateVisitor::visit(PipeExpr *expr) {
  auto isGen = [](const ir::Value *v) -> bool {
    auto *type = v->getType();
    if (ir::isA<ir::types::GeneratorType>(type))
      return true;
    else if (auto *fn = cast<ir::types::FuncType>(type)) {
      return ir::isA<ir::types::GeneratorType>(fn->getReturnType());
    }
    return false;
  };

  std::vector<ir::PipelineFlow::Stage> stages;
  auto *firstStage = transform(expr->items[0].expr);
  auto firstIsGen = isGen(firstStage);
  stages.emplace_back(firstStage, std::vector<ir::Value *>(), firstIsGen, false);

  // Pipeline without generators (just function call sugar)
  auto simplePipeline = !firstIsGen;
  for (auto i = 1; i < expr->items.size(); i++) {
    auto call = expr->items[i].expr->getCall();
    seqassert(call, "{} is not a call", expr->items[i].expr);

    auto fn = transform(call->expr);
    if (i + 1 != expr->items.size())
      simplePipeline &= !isGen(fn);

    std::vector<ir::Value *> args;
    for (auto &a : call->args)
      args.emplace_back(a.value->getEllipsis() ? nullptr : transform(a.value));
    stages.emplace_back(fn, args, isGen(fn), false);
  }

  if (simplePipeline) {
    // Transform a |> b |> c to c(b(a))
    ir::util::CloneVisitor cv(ctx->getModule());
    result = cv.clone(stages[0].getCallee());
    for (auto i = 1; i < stages.size(); ++i) {
      std::vector<ir::Value *> newArgs;
      for (auto arg : stages[i])
        newArgs.push_back(arg ? cv.clone(arg) : result);
      result = make<ir::CallInstr>(expr, cv.clone(stages[i].getCallee()), newArgs);
    }
  } else {
    for (int i = 0; i < expr->items.size(); i++)
      if (expr->items[i].op == "||>")
        stages[i].setParallel();
    // This is a statement in IR.
    ctx->getSeries()->push_back(make<ir::PipelineFlow>(expr, stages));
  }
}

void TranslateVisitor::visit(StmtExpr *expr) {
  auto *bodySeries = make<ir::SeriesFlow>(expr, "body");
  ctx->addSeries(bodySeries);
  for (auto &s : expr->stmts)
    transform(s);
  ctx->popSeries();
  result = make<ir::FlowInstr>(expr, bodySeries, transform(expr->expr));
}

/************************************************************************************/

ir::Value *TranslateVisitor::transform(const StmtPtr &stmt) {
  TranslateVisitor v(ctx);
  v.setSrcInfo(stmt->getSrcInfo());
  stmt->accept(v);
  if (v.result)
    ctx->getSeries()->push_back(v.result);
  return v.result;
}

void TranslateVisitor::defaultVisit(Stmt *n) {
  seqassert(false, "invalid node {}", n->toString());
}

void TranslateVisitor::visit(SuiteStmt *stmt) {
  for (auto &s : stmt->stmts)
    transform(s);
}

void TranslateVisitor::visit(BreakStmt *stmt) { result = make<ir::BreakInstr>(stmt); }

void TranslateVisitor::visit(ContinueStmt *stmt) {
  result = make<ir::ContinueInstr>(stmt);
}

void TranslateVisitor::visit(ExprStmt *stmt) { result = transform(stmt->expr); }

void TranslateVisitor::visit(AssignStmt *stmt) {
  if (stmt->lhs && stmt->lhs->isId(VAR_ARGV))
    return;

  if (stmt->isUpdate()) {
    seqassert(stmt->lhs->getId(), "expected IdExpr, got {}", stmt->lhs);
    auto val = ctx->find(stmt->lhs->getId()->value);
    seqassert(val && val->getVar(), "{} is not a variable", stmt->lhs->getId()->value);
    result = make<ir::AssignInstr>(stmt, val->getVar(), transform(stmt->rhs));
    return;
  }

  seqassert(stmt->lhs->getId(), "expected IdExpr, got {}", stmt->lhs);
  auto var = stmt->lhs->getId()->value;
  if (!stmt->rhs || (!stmt->rhs->isType() && stmt->rhs->type)) {
    auto isGlobal = in(ctx->cache->globals, var);
    ir::Var *v = nullptr;

    if (isGlobal) {
      seqassert(ctx->find(var) && ctx->find(var)->getVar(), "cannot find global '{}'",
                var);
      v = ctx->find(var)->getVar();
      v->setSrcInfo(stmt->getSrcInfo());
      v->setType(getType((stmt->rhs ? stmt->rhs : stmt->lhs)->getType()));
    } else {
      v = make<ir::Var>(stmt, getType((stmt->rhs ? stmt->rhs : stmt->lhs)->getType()),
                        false, false, var);
      ctx->getBase()->push_back(v);
      ctx->add(TranslateItem::Var, var, v);
    }
    // Check if it is a C variable
    if (stmt->lhs->hasAttr(ExprAttr::ExternVar)) {
      v->setExternal();
      v->setName(ctx->cache->rev(var));
      v->setGlobal();
      return;
    }

    if (stmt->rhs)
      result = make<ir::AssignInstr>(stmt, v, transform(stmt->rhs));
  }
}

void TranslateVisitor::visit(AssignMemberStmt *stmt) {
  result = make<ir::InsertInstr>(stmt, transform(stmt->lhs), stmt->member,
                                 transform(stmt->rhs));
}

void TranslateVisitor::visit(ReturnStmt *stmt) {
  result = make<ir::ReturnInstr>(stmt, stmt->expr ? transform(stmt->expr) : nullptr);
}

void TranslateVisitor::visit(YieldStmt *stmt) {
  result = make<ir::YieldInstr>(stmt, stmt->expr ? transform(stmt->expr) : nullptr);
  ctx->getBase()->setGenerator();
}

void TranslateVisitor::visit(WhileStmt *stmt) {
  auto loop = make<ir::WhileFlow>(stmt, transform(stmt->cond),
                                  make<ir::SeriesFlow>(stmt, "body"));
  ctx->addSeries(cast<ir::SeriesFlow>(loop->getBody()));
  transform(stmt->suite);
  ctx->popSeries();
  result = loop;
}

void TranslateVisitor::visit(ForStmt *stmt) {
  std::unique_ptr<OMPSched> os = nullptr;
  if (stmt->decorator) {
    os = std::make_unique<OMPSched>();
    auto c = stmt->decorator->getCall();
    seqassert(c, "for par is not a call: {}", stmt->decorator);
    auto fc = c->expr->getType()->getFunc();
    seqassert(fc && fc->ast->name == "std.openmp.for_par:0",
              "for par is not a function");
    auto schedule =
        fc->funcGenerics[0].type->getStatic()->expr->staticValue.getString();
    bool ordered = fc->funcGenerics[1].type->getStatic()->expr->staticValue.getInt();
    auto threads = transform(c->args[0].value);
    auto chunk = transform(c->args[1].value);
    int64_t collapse =
        fc->funcGenerics[2].type->getStatic()->expr->staticValue.getInt();
    bool gpu = fc->funcGenerics[3].type->getStatic()->expr->staticValue.getInt();
    os = std::make_unique<OMPSched>(schedule, threads, chunk, ordered, collapse, gpu);
    LOG_TYPECHECK("parsed {}", stmt->decorator);
  }

  seqassert(stmt->var->getId(), "expected IdExpr, got {}", stmt->var);
  auto varName = stmt->var->getId()->value;
  ir::Var *var = nullptr;
  if (!ctx->find(varName) || !stmt->var->hasAttr(ExprAttr::Dominated)) {
    var = make<ir::Var>(stmt, getType(stmt->var->getType()), false, false, varName);
  } else {
    var = ctx->find(varName)->getVar();
  }
  ctx->getBase()->push_back(var);
  auto bodySeries = make<ir::SeriesFlow>(stmt, "body");

  auto loop = make<ir::ForFlow>(stmt, transform(stmt->iter), bodySeries, var);
  if (os)
    loop->setSchedule(std::move(os));
  ctx->add(TranslateItem::Var, varName, var);
  ctx->addSeries(cast<ir::SeriesFlow>(loop->getBody()));
  transform(stmt->suite);
  ctx->popSeries();
  result = loop;
}

void TranslateVisitor::visit(IfStmt *stmt) {
  auto cond = transform(stmt->cond);
  auto trueSeries = make<ir::SeriesFlow>(stmt, "ifstmt_true");
  ctx->addSeries(trueSeries);
  transform(stmt->ifSuite);
  ctx->popSeries();

  ir::SeriesFlow *falseSeries = nullptr;
  if (stmt->elseSuite) {
    falseSeries = make<ir::SeriesFlow>(stmt, "ifstmt_false");
    ctx->addSeries(falseSeries);
    transform(stmt->elseSuite);
    ctx->popSeries();
  }
  result = make<ir::IfFlow>(stmt, cond, trueSeries, falseSeries);
}

void TranslateVisitor::visit(TryStmt *stmt) {
  auto *bodySeries = make<ir::SeriesFlow>(stmt, "body");
  ctx->addSeries(bodySeries);
  transform(stmt->suite);
  ctx->popSeries();

  auto finallySeries = make<ir::SeriesFlow>(stmt, "finally");
  if (stmt->finally) {
    ctx->addSeries(finallySeries);
    transform(stmt->finally);
    ctx->popSeries();
  }

  auto *tc = make<ir::TryCatchFlow>(stmt, bodySeries, finallySeries);
  for (auto &c : stmt->catches) {
    auto *catchBody = make<ir::SeriesFlow>(stmt, "catch");
    auto *excType = c.exc ? getType(c.exc->getType()) : nullptr;
    ir::Var *catchVar = nullptr;
    if (!c.var.empty()) {
      if (!ctx->find(c.var) || !c.exc->hasAttr(ExprAttr::Dominated)) {
        catchVar = make<ir::Var>(stmt, excType, false, false, c.var);
      } else {
        catchVar = ctx->find(c.var)->getVar();
      }
      ctx->add(TranslateItem::Var, c.var, catchVar);
      ctx->getBase()->push_back(catchVar);
    }
    ctx->addSeries(catchBody);
    transform(c.suite);
    ctx->popSeries();
    tc->push_back(ir::TryCatchFlow::Catch(catchBody, excType, catchVar));
  }
  result = tc;
}

void TranslateVisitor::visit(ThrowStmt *stmt) {
  result = make<ir::ThrowInstr>(stmt, stmt->expr ? transform(stmt->expr) : nullptr);
}

void TranslateVisitor::visit(FunctionStmt *stmt) {
  // Process all realizations.
  for (auto &real : ctx->cache->functions[stmt->name].realizations) {
    if (!in(ctx->cache->pendingRealizations, make_pair(stmt->name, real.first)))
      continue;
    ctx->cache->pendingRealizations.erase(make_pair(stmt->name, real.first));

    LOG_TYPECHECK("[translate] generating fn {}", real.first);
    real.second->ir->setSrcInfo(getSrcInfo());
    const auto &ast = real.second->ast;
    seqassert(ast, "AST not set for {}", real.first);
    if (!stmt->attributes.has(Attr::LLVM))
      transformFunction(real.second->type.get(), ast.get(), real.second->ir);
    else
      transformLLVMFunction(real.second->type.get(), ast.get(), real.second->ir);
  }
}

void TranslateVisitor::visit(ClassStmt *stmt) {
  // Nothing to see here, as all type handles are already generated.
  // Methods will be handled by FunctionStmt visitor.
}

/************************************************************************************/

codon::ir::types::Type *TranslateVisitor::getType(const types::TypePtr &t) {
  seqassert(t && t->getClass(), "{} is not a class", t);
  std::string name = t->getClass()->realizedTypeName();
  auto i = ctx->find(name);
  seqassert(i, "type {} not realized", t);
  return i->getType();
}

void TranslateVisitor::transformFunction(types::FuncType *type, FunctionStmt *ast,
                                         ir::Func *func) {
  std::vector<std::string> names;
  std::vector<int> indices;
  for (int i = 0, j = 0; i < ast->args.size(); i++)
    if (ast->args[i].status == Param::Normal) {
      if (!type->getArgTypes()[j]->getFunc()) {
        names.push_back(ctx->cache->reverseIdentifierLookup[ast->args[i].name]);
        indices.push_back(i);
      }
      j++;
    }
  if (ast->hasAttr(Attr::CVarArg)) {
    names.pop_back();
    indices.pop_back();
  }
  // TODO: refactor IR attribute API
  std::map<std::string, std::string> attr;
  attr[".module"] = ast->attributes.module;
  for (auto &a : ast->attributes.customAttr) {
    attr[a] = "";
  }
  func->setAttribute(std::make_unique<ir::KeyValueAttribute>(attr));
  for (int i = 0; i < names.size(); i++)
    func->getArgVar(names[i])->setSrcInfo(ast->args[indices[i]].getSrcInfo());
  // func->setUnmangledName(ctx->cache->reverseIdentifierLookup[type->ast->name]);
  if (!ast->attributes.has(Attr::C) && !ast->attributes.has(Attr::Internal)) {
    ctx->addBlock();
    for (auto i = 0; i < names.size(); i++)
      ctx->add(TranslateItem::Var, ast->args[indices[i]].name,
               func->getArgVar(names[i]));
    auto body = make<ir::SeriesFlow>(ast, "body");
    ctx->bases.push_back(cast<ir::BodiedFunc>(func));
    ctx->addSeries(body);
    transform(ast->suite);
    ctx->popSeries();
    ctx->bases.pop_back();
    cast<ir::BodiedFunc>(func)->setBody(body);
    ctx->popBlock();
  }
}

void TranslateVisitor::transformLLVMFunction(types::FuncType *type, FunctionStmt *ast,
                                             ir::Func *func) {
  std::vector<std::string> names;
  std::vector<int> indices;
  for (int i = 0, j = 1; i < ast->args.size(); i++)
    if (ast->args[i].status == Param::Normal) {
      names.push_back(ctx->cache->reverseIdentifierLookup[ast->args[i].name]);
      indices.push_back(i);
      j++;
    }
  auto f = cast<ir::LLVMFunc>(func);
  // TODO: refactor IR attribute API
  std::map<std::string, std::string> attr;
  attr[".module"] = ast->attributes.module;
  for (auto &a : ast->attributes.customAttr)
    attr[a] = "";
  func->setAttribute(std::make_unique<ir::KeyValueAttribute>(attr));
  for (int i = 0; i < names.size(); i++)
    func->getArgVar(names[i])->setSrcInfo(ast->args[indices[i]].getSrcInfo());

  seqassert(ast->suite->firstInBlock() && ast->suite->firstInBlock()->getExpr() &&
                ast->suite->firstInBlock()->getExpr()->expr->getString(),
            "LLVM function does not begin with a string");
  std::istringstream sin(
      ast->suite->firstInBlock()->getExpr()->expr->getString()->getValue());
  std::vector<ir::types::Generic> literals;
  auto &ss = ast->suite->getSuite()->stmts;
  for (int i = 1; i < ss.size(); i++) {
    if (auto *ei = ss[i]->getExpr()->expr->getInt()) { // static integer expression
      literals.emplace_back(*(ei->intValue));
    } else if (auto *es = ss[i]->getExpr()->expr->getString()) { // static string
      literals.emplace_back(es->getValue());
    } else {
      seqassert(ss[i]->getExpr()->expr->getType(), "invalid LLVM type argument: {}",
                ss[i]->getExpr()->toString());
      literals.emplace_back(getType(ss[i]->getExpr()->expr->getType()));
    }
  }
  bool isDeclare = true;
  std::string declare;
  std::vector<std::string> lines;
  for (std::string l; getline(sin, l);) {
    std::string lp = l;
    ltrim(lp);
    rtrim(lp);
    // Extract declares and constants.
    if (isDeclare && !startswith(lp, "declare ")) {
      bool isConst = lp.find("private constant") != std::string::npos;
      if (!isConst) {
        isDeclare = false;
        if (!lp.empty() && lp.back() != ':')
          lines.emplace_back("entry:");
      }
    }
    if (isDeclare)
      declare += lp + "\n";
    else
      lines.emplace_back(l);
  }
  f->setLLVMBody(join(lines, "\n"));
  f->setLLVMDeclarations(declare);
  f->setLLVMLiterals(literals);
  // func->setUnmangledName(ctx->cache->reverseIdentifierLookup[type->ast->name]);
}

} // namespace codon::ast<|MERGE_RESOLUTION|>--- conflicted
+++ resolved
@@ -171,12 +171,8 @@
   auto val = ctx->find(expr->value);
   seqassert(val, "cannot find '{}'", expr->value);
   if (expr->value == "__vtable_size__")
-<<<<<<< HEAD
-    result = make<ir::IntConst>(expr, ctx->cache->classRealizationCnt + 2, getType(expr->getType()));
-=======
     result = make<ir::IntConst>(expr, ctx->cache->classRealizationCnt + 2,
                                 getType(expr->getType()));
->>>>>>> ab7387b6
   else if (auto *v = val->getVar())
     result = make<ir::VarValue>(expr, v);
   else if (auto *f = val->getFunc())
