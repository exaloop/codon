--- conflicted
+++ resolved
@@ -20,14 +20,6 @@
 /// a generic function or a type is fully qualified (e.g., replace `Ptr` with
 /// `Ptr[byte]`).
 void TypecheckVisitor::visit(IdExpr *expr) {
-<<<<<<< HEAD
-=======
-  // Replace identifiers that have been superseded by domination analysis during the
-  // simplification
-  while (auto s = in(ctx->cache->replacements, expr->value))
-    expr->value = s->first;
-
->>>>>>> e7bb5c16
   auto val = ctx->find(expr->value);
   // if (!val && ctx->getBase()->pyCaptures) {
   //   ctx->getBase()->pyCaptures->insert(expr->value);
@@ -37,18 +29,10 @@
   // if (ctx->isOuter(val) && !ctx->isCanonicalName(expr->value))
   //   ctx->getBase()->captures.insert(expr->value);
   if (!val) {
-<<<<<<< HEAD
     // ctx->dump();
     // LOG("=================================================================");
     // ctx->cache->typeCtx->dump();
     E(Error::ID_NOT_FOUND, expr, expr->value);
-=======
-    // Handle overloads
-    if (in(ctx->cache->overloads, expr->value)) {
-      val = ctx->forceFind(getDispatch(expr->value)->ast->name);
-    }
-    seqassert(val, "cannot find '{}'", expr->value);
->>>>>>> e7bb5c16
   }
   auto o = in(ctx->cache->overloads, val->canonicalName);
   if (expr->type->getUnbound() && o && o->size() > 1) {
@@ -179,17 +163,17 @@
 
   // Find the longest prefix that corresponds to the existing import
   // (e.g., `a.b.c.d` -> `a.b.c` if there is `import a.b.c`)
-  TypeContext::Item val = nullptr;
+  TypeContext::Item val = nullptr, importVal = nullptr;
   for (auto i = chain.size(); i-- > 0;) {
     auto name = join(chain, "/", 0, i + 1);
     val = ctx->find(name);
     if (val && val->type->is("Import") && name != "Import") {
       importName = val->type->getClass()->generics[0].type->getStrStatic()->value;
       importEnd = i + 1;
+      importVal = val;
       break;
     }
   }
-  auto importVal = val;
 
   // Special checks for imports
   if (importEnd != chain.size()) { // false when a.b.c points to import itself
@@ -208,6 +192,15 @@
       } else {
         auto key = join(chain, ".", importEnd, i + 1);
         val = fctx->find(key);
+        if (val && i + 1 != chain.size() && val->type->is("Import") &&
+            key != "Import") {
+          importVal = val;
+          importName = val->type->getClass()->generics[0].type->getStrStatic()->value;
+          importEnd = i + 1;
+          fctx = ctx->cache->imports[importName].ctx;
+          i = chain.size();
+          continue;
+        }
         bool isOverload = val && val->isFunc() &&
                           in(ctx->cache->overloads, val->canonicalName) &&
                           ctx->cache->overloads[val->canonicalName].size() > 1;
@@ -220,18 +213,33 @@
           itemName = val->canonicalName, itemEnd = i + 1;
           break;
         }
-        if (ctx->findMember("Import", key))
-          return {importEnd, importVal};
-        if (!ctx->findMethod("Import", key).empty())
-          return {importEnd, importVal};
+        if (auto i = ctx->find("Import")) {
+          auto t = ctx->getType(i->type)->getClass();
+          if (ctx->findMember(t, key))
+            return {importEnd, importVal};
+          if (!ctx->findMethod(t.get(), key).empty())
+            return {importEnd, importVal};
+        }
       }
     }
     if (itemName.empty() && importName.empty()) {
       if (ctx->getBase()->pyCaptures)
         return {1, nullptr};
       E(Error::IMPORT_NO_MODULE, getSrcInfo(), chain[importEnd]);
-    }
-    if (itemName.empty()) {
+    } else if (itemName.empty()) {
+      if (!ctx->isStdlibLoading && endswith(importName, "__init__.codon")) {
+        auto import = ctx->cache->imports[importName];
+        auto file =
+            getImportFile(ctx->cache->argv0, chain[importEnd], importName, false,
+                          ctx->cache->module0, ctx->cache->pluginImportPaths);
+        if (file) { // auto-load support
+          StmtPtr s = N<ImportStmt>(N<IdExpr>(chain[importEnd]), nullptr);
+          ScopingVisitor::apply(ctx->cache, s);
+          s = TypecheckVisitor(import.ctx, preamble).transform(s);
+          prependStmts->push_back(s);
+          return getImport(chain);
+        }
+      }
       E(Error::IMPORT_NO_NAME, getSrcInfo(), chain[importEnd],
         ctx->cache->imports[importName].name);
     }
@@ -370,14 +378,14 @@
   // Special case: expr.__is_static__
   if (expr->member == "__is_static__") {
     if (expr->expr->isDone())
-      return transform(N<IntExpr>(bool(expr->expr->type->getStatic())));
+      return transform(N<BoolExpr>(bool(expr->expr->type->getStatic())));
     return nullptr;
   }
   // Special case: cls.__id__
   if (expr->expr->type->is("type") && expr->member == "__id__") {
     if (auto c = realize(getType(expr->expr))) {
-      return transform(N<IntExpr>(ctx->cache->classes[c->getClass()->name]
-                                      .realizations[c->getClass()->realizedName()]
+      return transform(N<IntExpr>(ctx->cache->getClass(c->getClass())
+                                      ->realizations[c->getClass()->realizedName()]
                                       ->id));
     }
     return nullptr;
@@ -400,8 +408,9 @@
 
     // A function is deemed virtual if it is marked as such and
     // if a base class has a RTTI
-    bool isVirtual = in(ctx->cache->classes[typ->name].virtuals, expr->member);
-    isVirtual &= ctx->cache->classes[typ->name].rtti;
+    auto cls = ctx->cache->getClass(typ);
+    bool isVirtual = in(cls->virtuals, expr->member);
+    isVirtual &= cls->rtti;
     isVirtual &= !expr->expr->type->is("type");
     if (isVirtual && !bestMethod->ast->attributes.has(Attr::StaticMethod) &&
         !bestMethod->ast->attributes.has(Attr::Property)) {
@@ -413,20 +422,11 @@
         // Function[Tuple[TArg1, TArg2, ...], TRet]
         std::vector<ExprPtr> ids;
         for (auto &t : fn->getArgTypes())
-<<<<<<< HEAD
           ids.push_back(N<IdExpr>(t->realizedName()));
-        auto name = generateTuple(ids.size());
         auto fnType = N<InstantiateExpr>(
             N<IdExpr>("Function"),
-            std::vector<ExprPtr>{N<InstantiateExpr>(N<IdExpr>(name), ids),
+            std::vector<ExprPtr>{N<InstantiateExpr>(N<IdExpr>(TYPE_TUPLE), ids),
                                  N<IdExpr>(fn->getRetType()->realizedName())});
-=======
-          ids.push_back(NT<IdExpr>(t->realizedName()));
-        auto fnType = NT<InstantiateExpr>(
-            NT<IdExpr>("Function"),
-            std::vector<ExprPtr>{NT<InstantiateExpr>(NT<IdExpr>(TYPE_TUPLE), ids),
-                                 NT<IdExpr>(fn->getRetType()->realizedName())});
->>>>>>> e7bb5c16
         // Function[Tuple[TArg1, TArg2, ...],TRet](
         //    __internal__.class_get_rtti_vtable(expr)[T[VIRTUAL_ID]]
         // )
@@ -475,9 +475,8 @@
   seqassert(typ, "not a class");
 
   // Case: object member access (`obj.member`)
-<<<<<<< HEAD
   if (!expr->expr->type->is("type")) {
-    if (auto member = ctx->findMember(typ->name, expr->member)) {
+    if (auto member = ctx->findMember(typ, expr->member)) {
       unify(expr->type, ctx->instantiate(member->type, typ));
       if (!expr->type->canRealize() && member->typeExpr) {
         ctx->addBlock();
@@ -486,11 +485,6 @@
         ctx->popBlock();
         unify(expr->type, t);
       }
-=======
-  if (!expr->expr->isType()) {
-    if (auto member = ctx->findMember(typ, expr->member)) {
-      unify(expr->type, ctx->instantiate(member, typ));
->>>>>>> e7bb5c16
       if (expr->expr->isDone() && realize(expr->type))
         expr->setDone();
       return nullptr;
@@ -498,7 +492,7 @@
   }
 
   // Case: class variable (`Cls.var`)
-  if (auto cls = in(ctx->cache->classes, typ->name))
+  if (auto cls = ctx->cache->getClass(typ))
     if (auto var = in(cls->classVars, expr->member)) {
       return transform(N<IdExpr>(*var));
     }
@@ -551,26 +545,14 @@
   if (typ->getUnion()) {
     if (!typ->canRealize())
       return nullptr; // delay!
-    // bool isMember = false;
-    // for (auto &t: typ->getUnion()->getRealizationTypes())
-    //   if (ctx->findMethod(t.get(), expr->member).empty())
     return transform(N<CallExpr>(
-<<<<<<< HEAD
-        N<DotExpr>(N<IdExpr>("__internal__"), "get_union_method"),
-=======
-        N<IdExpr>("__internal__.union_member:0"),
->>>>>>> e7bb5c16
+        N<DotExpr>(N<IdExpr>("__internal__"), "union_member"),
         std::vector<CallExpr::Arg>{{"union", expr->expr},
                                    {"member", N<StringExpr>(expr->member)}}));
   }
 
-<<<<<<< HEAD
-  // For debugging purposes: ctx->findMethod(typ->name, expr->member);
-  ctx->findMethod(typ->name, expr->member);
-=======
   // For debugging purposes:
   // ctx->findMethod(typ.get(), expr->member);
->>>>>>> e7bb5c16
   E(Error::DOT_NO_ATTR, expr, typ->prettyString(), expr->member);
   return nullptr;
 }
@@ -601,12 +583,8 @@
     // Case: method overloads (DotExpr)
     bool addSelf = true;
     if (auto dot = expr->getDot()) {
-      auto methods =
-<<<<<<< HEAD
-          ctx->findMethod(getType(dot->expr)->getClass()->name, dot->member, false);
-=======
-          ctx->findMethod(dot->expr->type->getClass().get(), dot->member, false);
->>>>>>> e7bb5c16
+      auto cls = getType(dot->expr)->getClass();
+      auto methods = ctx->findMethod(cls.get(), dot->member, false);
       if (!methods.empty() && methods.front()->ast->attributes.has(Attr::StaticMethod))
         addSelf = false;
     }
@@ -646,15 +624,8 @@
     if (auto dot = expr->getDot()) {
       // Case: method overloads (DotExpr)
       auto methods =
-<<<<<<< HEAD
-          ctx->findMethod(getType(dot->expr)->getClass()->name, dot->member, false);
-      auto m =
-          findMatchingMethods(getType(dot->expr)->getClass(), methods, *methodArgs);
-      bestMethod = m.empty() ? nullptr : m[0];
-=======
-          ctx->findMethod(dot->expr->type->getClass().get(), dot->member, false);
-      m = findMatchingMethods(dot->expr->type->getClass(), methods, *methodArgs);
->>>>>>> e7bb5c16
+          ctx->findMethod(getType(dot->expr)->getClass().get(), dot->member, false);
+      m = findMatchingMethods(getType(dot->expr)->getClass(), methods, *methodArgs);
     } else if (auto id = expr->getId()) {
       // Case: function overloads (IdExpr)
       std::vector<types::FuncTypePtr> methods;
@@ -686,7 +657,7 @@
     std::string name;
     if (auto dot = expr->getDot()) {
       auto methods =
-          ctx->findMethod(getType(dot->expr)->getClass()->name, dot->member, false);
+          ctx->findMethod(getType(dot->expr)->getClass().get(), dot->member, false);
       seqassert(!methods.empty(), "unknown method");
       name = ctx->cache->functions[methods.back()->ast->name].rootName;
     } else {
@@ -707,6 +678,8 @@
   }
 
   if (auto dot = expr->getDot()) {
+    // Debug:
+    // *args = std::vector<CallExpr::Arg>(args->begin()+1, args->end());
     // getBestOverload(expr, args);
     E(Error::DOT_NO_ATTR_ARGS, expr, getType(dot->expr)->prettyString(), dot->member,
       argsNice);
