// Copyright (C) 2022-2024 Exaloop Inc. <https://exaloop.io>

#include "codon/parser/ast.h"
#include "codon/parser/cache.h"
#include "codon/parser/common.h"
#include "codon/parser/visitors/typecheck/typecheck.h"

using fmt::format;
using namespace codon::error;

namespace codon::ast {

using namespace types;

/// Transform tuples.
/// Generate tuple classes (e.g., `Tuple.N`) if not available.
/// @example
///   `(a1, ..., aN)` -> `Tuple.N.__new__(a1, ..., aN)`
void TypecheckVisitor::visit(TupleExpr *expr) {
  expr->setType(ctx->getUnbound());
  for (int ai = 0; ai < expr->items.size(); ai++)
    if (auto star = expr->items[ai]->getStar()) {
      // Case: unpack star expressions (e.g., `*arg` -> `arg.item1, arg.item2, ...`)
      transform(star->what);
      auto typ = star->what->type->getClass();
      while (typ && typ->is(TYPE_OPTIONAL)) {
        star->what = transform(N<CallExpr>(N<IdExpr>(FN_UNWRAP), star->what));
        typ = star->what->type->getClass();
      }
      if (!typ)
        return; // continue later when the type becomes known
      if (!typ->isRecord())
        E(Error::CALL_BAD_UNPACK, star, typ->prettyString());
      const auto &ff = ctx->cache->classes[typ->name].fields;
      for (int i = 0; i < ff.size(); i++, ai++) {
        expr->items.insert(expr->items.begin() + ai,
                           transform(N<DotExpr>(star->what, ff[i].name)));
      }
      // Remove the star
      expr->items.erase(expr->items.begin() + ai);
      ai--;
    } else {
      expr->items[ai] = transform(expr->items[ai]);
    }
  auto tupleName = generateTuple(expr->items.size());
  resultExpr = transform(N<CallExpr>(N<DotExpr>(tupleName, "__new__"), expr->items));
  unify(expr->type, resultExpr->type);
}

/// Transform a list `[a1, ..., aN]` to the corresponding statement expression.
/// See @c transformComprehension
void TypecheckVisitor::visit(ListExpr *expr) {
  expr->setType(ctx->getUnbound());
  auto name = ctx->cache->imports[STDLIB_IMPORT].ctx->getType("List")->getClass();
  if ((resultExpr = transformComprehension(name->name, "append", expr->items))) {
    resultExpr->setAttr(ExprAttr::List);
  }
}

/// Transform a set `{a1, ..., aN}` to the corresponding statement expression.
/// See @c transformComprehension
void TypecheckVisitor::visit(SetExpr *expr) {
  expr->setType(ctx->getUnbound());
  auto name = ctx->cache->imports[STDLIB_IMPORT].ctx->getType("Set")->getClass();
  if ((resultExpr = transformComprehension(name->name, "add", expr->items))) {
    resultExpr->setAttr(ExprAttr::Set);
  }
}

/// Transform a dictionary `{k1: v1, ..., kN: vN}` to a corresponding statement
/// expression. See @c transformComprehension
void TypecheckVisitor::visit(DictExpr *expr) {
  expr->setType(ctx->getUnbound());
  auto name = ctx->cache->imports[STDLIB_IMPORT].ctx->getType("Dict")->getClass();
  if ((resultExpr = transformComprehension(name->name, "__setitem__", expr->items))) {
    resultExpr->setAttr(ExprAttr::Dict);
  }
}

/// Transform a tuple generator expression.
/// @example
///   `tuple(expr for i in tuple_generator)` -> `Tuple.N.__new__(expr...)`
void TypecheckVisitor::visit(GeneratorExpr *expr) {
  // List comprehension optimization:
  // Use `iter.__len__()` when creating list if there is a single for loop
  // without any if conditions in the comprehension
  bool canOptimize =
      expr->kind == GeneratorExpr::ListGenerator && expr->loopCount() == 1;
  if (canOptimize) {
    auto iter = transform(expr->getFinalSuite()->getFor()->iter);
    IdExpr *id = nullptr;
    if (iter->getCall() && (id = iter->getCall()->expr->getId())) {
      // Turn off this optimization for static items
      canOptimize &= !startswith(id->value, "std.internal.types.range.staticrange");
      canOptimize &= !startswith(id->value, "statictuple");
    }
  }

  ExprPtr var = N<IdExpr>(ctx->cache->getTemporaryVar("gen"));
  if (expr->kind == GeneratorExpr::ListGenerator) {
    // List comprehensions
    expr->setFinalExpr(
        N<CallExpr>(N<DotExpr>(clone(var), "append"), expr->getFinalExpr()));
    auto suite = expr->getFinalSuite();
    auto noOptStmt =
        N<SuiteStmt>(N<AssignStmt>(clone(var), N<CallExpr>(N<IdExpr>("List"))), suite);

    if (canOptimize) {
      auto optimizeVar = ctx->cache->getTemporaryVar("i");
      auto origIter = expr->getFinalSuite()->getFor()->iter;

      auto optStmt = clone(noOptStmt);
      optStmt->getSuite()->stmts[1]->getFor()->iter = N<IdExpr>(optimizeVar);
      optStmt = N<SuiteStmt>(
          N<AssignStmt>(N<IdExpr>(optimizeVar), clone(origIter)),
          N<AssignStmt>(
              clone(var),
              N<CallExpr>(N<IdExpr>("List"),
                          N<CallExpr>(N<DotExpr>(N<IdExpr>(optimizeVar), "__len__")))),
          optStmt->getSuite()->stmts[1]);
      resultExpr = N<IfExpr>(
          N<CallExpr>(N<IdExpr>("hasattr"), clone(origIter), N<StringExpr>("__len__")),
          N<StmtExpr>(optStmt, clone(var)), N<StmtExpr>(noOptStmt, var));
    } else {
      resultExpr = N<StmtExpr>(noOptStmt, var);
    }
    // ctx->addBlock();
    resultExpr = transform(resultExpr);
    // ctx->popBlock();
  } else if (expr->kind == GeneratorExpr::SetGenerator) {
    // Set comprehensions
    auto head = N<AssignStmt>(clone(var), N<CallExpr>(N<IdExpr>("Set")));
    expr->setFinalExpr(
        N<CallExpr>(N<DotExpr>(clone(var), "add"), expr->getFinalExpr()));
    auto suite = expr->getFinalSuite();
    // ctx->addBlock();
    resultExpr = transform(N<StmtExpr>(N<SuiteStmt>(head, suite), var));
    // ctx->popBlock();
  } else if (expr->kind == GeneratorExpr::DictGenerator) {
    // Set comprehensions
    auto head = N<AssignStmt>(clone(var), N<CallExpr>(N<IdExpr>("Dict")));
    expr->setFinalExpr(N<CallExpr>(N<DotExpr>(clone(var), "__setitem__"),
                                   N<StarExpr>(expr->getFinalExpr())));
    auto suite = expr->getFinalSuite();
    // ctx->addBlock();
    resultExpr = transform(N<StmtExpr>(N<SuiteStmt>(head, suite), var));
    // ctx->popBlock();
  } else if (expr->kind == GeneratorExpr::TupleGenerator) {
    seqassert(expr->loopCount() == 1, "invalid tuple generator");
    unify(expr->type, ctx->getUnbound());
    auto gen = transform(expr->getFinalSuite()->getFor()->iter);
    if (!gen->type->canRealize())
      return; // Wait until the iterator can be realized

    auto block = N<SuiteStmt>();
    // `tuple = tuple_generator`
    auto tupleVar = ctx->cache->getTemporaryVar("tuple");
    block->stmts.push_back(N<AssignStmt>(N<IdExpr>(tupleVar), gen));

    auto forStmt = clone(expr->getFinalSuite()->getFor());
    seqassert(forStmt->var->getId(), "tuple() not simplified");
    auto finalExpr = expr->getFinalExpr();
    auto suiteVec =
        finalExpr->getStmtExpr() ? finalExpr->getStmtExpr()->stmts[0] : nullptr;
    auto oldSuite = suiteVec ? clone(suiteVec) : nullptr;
    auto [ok, delay, preamble, staticItems] = transformStaticLoopCall(
        expr->getFinalSuite()->getFor()->var, forStmt->suite,
        expr->getFinalSuite()->getFor()->iter,
        [&](const StmtPtr &wrap) { return N<StmtExpr>(clone(wrap), clone(finalExpr)); },
        true);
    if (!ok)
      E(Error::CALL_BAD_ITER, gen, gen->type->prettyString());
    if (delay)
      return;

    std::vector<ExprPtr> tupleItems;
    for (auto &i : staticItems)
      tupleItems.push_back(std::dynamic_pointer_cast<Expr>(i));
    if (preamble)
      block->stmts.push_back(preamble);
    // ctx->addBlock();
    resultExpr = transform(N<StmtExpr>(block, N<TupleExpr>(tupleItems)));
    // ctx->popBlock();
  } else {
    // ctx->addBlock();
    transform(expr->getFinalSuite()); // assume: internal data will be changed
    // ctx->popBlock();
    unify(expr->type, ctx->instantiateGeneric(ctx->getType("Generator"),
                                              {expr->getFinalExpr()->type}));
    if (realize(expr->type))
      expr->setDone();
  }
}

/// Transform a collection of type `type` to a statement expression:
///   `[a1, ..., aN]` -> `cont = [type](); (cont.[fn](a1); ...); cont`
/// Any star-expression within the collection will be expanded:
///   `[a, *b]` -> `cont.[fn](a); for i in b: cont.[fn](i)`.
/// @example
///   `[a, *b, c]`  -> ```cont = List(3)
///                       cont.append(a)
///                       for i in b: cont.append(i)
///                       cont.append(c)```
///   `{a, *b, c}`  -> ```cont = Set()
///                       cont.add(a)
///                       for i in b: cont.add(i)
///                       cont.add(c)```
///   `{a: 1, **d}` -> ```cont = Dict()
///                       cont.__setitem__((a, 1))
///                       for i in b.items(): cont.__setitem__((i[0], i[i]))```
ExprPtr TypecheckVisitor::transformComprehension(const std::string &type,
                                                 const std::string &fn,
                                                 std::vector<ExprPtr> &items) {
  // Deduce the super type of the collection--- in other words, the least common
  // ancestor of all types in the collection. For example, `type([1, 1.2]) == type([1.2,
  // 1]) == float` because float is an "ancestor" of int.
  auto superTyp = [&](const ClassTypePtr &collectionCls,
                      const ClassTypePtr &ti) -> ClassTypePtr {
    if (!collectionCls)
      return ti;
    if (collectionCls->is("int") && ti->is("float")) {
      // Rule: int derives from float
      return ti;
    } else if (collectionCls->name != TYPE_OPTIONAL && ti->name == TYPE_OPTIONAL) {
      // Rule: T derives from Optional[T]
      return ctx->instantiateGeneric(ctx->getType("Optional"), {collectionCls})
          ->getClass();
    } else if (collectionCls->name == TYPE_OPTIONAL && ti->name != TYPE_OPTIONAL) {
      return ctx->instantiateGeneric(ctx->getType("Optional"), {ti})
          ->getClass();
    } else if (!collectionCls->is("pyobj") && ti->is("pyobj")) {
      // Rule: anything derives from pyobj
      return ti;
    } else if (collectionCls->name != ti->name) {
      // Rule: subclass derives from superclass
      const auto &mros = ctx->cache->classes[collectionCls->name].mro;
      for (size_t i = 1; i < mros.size(); i++) {
        auto t = ctx->instantiate(mros[i], collectionCls);
        if (t->unify(ti.get(), nullptr) >= 0) {
          return ti;
          break;
        }
      }
    }
    return nullptr;
  };

  TypePtr collectionTyp = ctx->getUnbound();
  bool done = true;
  bool isDict = endswith(type, "Dict.0");
  for (auto &i : items) {
    ClassTypePtr typ = nullptr;
    if (!isDict && i->getStar()) {
      auto star = i->getStar();
      star->what = transform(N<CallExpr>(N<DotExpr>(star->what, "__iter__")));
      if (star->what->type->is("Generator"))
        typ = star->what->type->getClass()->generics[0].type->getClass();
    } else if (isDict && CAST(i, KeywordStarExpr)) {
      auto star = CAST(i, KeywordStarExpr);
      star->what = transform(N<CallExpr>(N<DotExpr>(star->what, "items")));
      if (star->what->type->is("Generator"))
        typ = star->what->type->getClass()->generics[0].type->getClass();
    } else {
      i = transform(i);
      typ = i->type->getClass();
    }
    if (!typ) {
      done = false;
      continue;
    }
    if (!collectionTyp->getClass()) {
      unify(collectionTyp, typ);
    } else if (!isDict) {
      if (auto t = superTyp(collectionTyp->getClass(), typ))
        collectionTyp = t;
    } else {
<<<<<<< HEAD
      auto tname = generateTuple(2);
      auto tt = unify(typ, ctx->instantiate(ctx->getType(tname)))->getClass();
      seqassert(collectionTyp->getClass() &&
                    collectionTyp->getClass()->generics.size() == 2 &&
                    tt->generics.size() == 2,
                "bad dict");
      std::vector<types::TypePtr> nt;
=======
      seqassert(collectionTyp->getRecord() &&
                    collectionTyp->getRecord()->args.size() == 2,
                "bad dict");
      auto tt = unify(typ, ctx->instantiateTuple(2))->getRecord();
      auto nt = collectionTyp->getRecord()->args;
>>>>>>> e7bb5c16
      for (int di = 0; di < 2; di++) {
        nt.push_back(collectionTyp->getClass()->generics[di].type);
        if (!nt[di]->getClass())
          unify(nt[di], tt->generics[di].type);
        else if (auto dt =
                     superTyp(nt[di]->getClass(), tt->generics[di].type->getClass()))
          nt[di] = dt;
      }
      collectionTyp = ctx->instantiateTuple(nt);
    }
  }
  if (!done)
    return nullptr;
  std::vector<StmtPtr> stmts;
  ExprPtr var = N<IdExpr>(ctx->cache->getTemporaryVar("cont"));

  std::vector<ExprPtr> constructorArgs{};
  if (endswith(type, "List") && !items.empty()) {
    // Optimization: pre-allocate the list with the exact number of elements
    constructorArgs.push_back(N<IntExpr>(items.size()));
  }
  auto t = N<IdExpr>(type);
  if (isDict && collectionTyp->getClass()) {
    seqassert(collectionTyp->getClass()->isRecord(), "bad dict");
    std::vector<types::TypePtr> nt;
    for (auto &g : collectionTyp->getClass()->generics)
      nt.push_back(g.type);
    t->setType(ctx->instantiateGeneric(
        ctx->getType("type"), {ctx->instantiateGeneric(ctx->getType(type), nt)}));
  } else if (isDict) {
    t->setType(ctx->instantiateGeneric(ctx->getType("type"),
                                       {ctx->instantiate(ctx->getType(type))}));
  } else {
    t->setType(ctx->instantiateGeneric(
        ctx->getType("type"),
        {ctx->instantiateGeneric(ctx->getType(type), {collectionTyp})}));
  }
  stmts.push_back(
      transform(N<AssignStmt>(clone(var), N<CallExpr>(t, constructorArgs))));
  for (const auto &it : items) {
    if (!isDict && it->getStar()) {
      // Unpack star-expression by iterating over it
      // `*star` -> `for i in star: cont.[fn](i)`
      auto star = it->getStar();
      ExprPtr forVar = N<IdExpr>(ctx->cache->getTemporaryVar("i"));
      star->what->setAttr(ExprAttr::StarSequenceItem);
      stmts.push_back(transform(N<ForStmt>(
          clone(forVar), star->what,
          N<ExprStmt>(N<CallExpr>(N<DotExpr>(clone(var), fn), clone(forVar))))));
    } else if (isDict && CAST(it, KeywordStarExpr)) {
      // Expand kwstar-expression by iterating over it: see the example above
      auto star = CAST(it, KeywordStarExpr);
      ExprPtr forVar = N<IdExpr>(ctx->cache->getTemporaryVar("it"));
      star->what->setAttr(ExprAttr::StarSequenceItem);
      stmts.push_back(transform(N<ForStmt>(
          clone(forVar), star->what,
          N<ExprStmt>(N<CallExpr>(N<DotExpr>(clone(var), fn),
                                  N<IndexExpr>(clone(forVar), N<IntExpr>(0)),
                                  N<IndexExpr>(clone(forVar), N<IntExpr>(1)))))));
    } else {
      it->setAttr(ExprAttr::SequenceItem);
      if (isDict) {
        stmts.push_back(transform(N<ExprStmt>(
            N<CallExpr>(N<DotExpr>(clone(var), fn), N<IndexExpr>(it, N<IntExpr>(0)),
                        N<IndexExpr>(it, N<IntExpr>(1))))));
      } else {
        stmts.push_back(
            transform(N<ExprStmt>(N<CallExpr>(N<DotExpr>(clone(var), fn), it))));
      }
    }
  }
  return transform(N<StmtExpr>(stmts, var));
}

<<<<<<< HEAD
=======
/// Transform tuples.
/// Generate tuple classes (e.g., `Tuple`) if not available.
/// @example
///   `(a1, ..., aN)` -> `Tuple.__new__(a1, ..., aN)`
void TypecheckVisitor::visit(TupleExpr *expr) {
  expr->setType(ctx->getUnbound());
  for (int ai = 0; ai < expr->items.size(); ai++)
    if (auto star = expr->items[ai]->getStar()) {
      // Case: unpack star expressions (e.g., `*arg` -> `arg.item1, arg.item2, ...`)
      transform(star->what);
      auto typ = star->what->type->getClass();
      while (typ && typ->is(TYPE_OPTIONAL)) {
        star->what = transform(N<CallExpr>(N<IdExpr>(FN_UNWRAP), star->what));
        typ = star->what->type->getClass();
      }
      if (!typ)
        return; // continue later when the type becomes known
      if (!typ->getRecord())
        E(Error::CALL_BAD_UNPACK, star, typ->prettyString());
      auto ff = getClassFields(typ.get());
      for (int i = 0; i < typ->getRecord()->args.size(); i++, ai++) {
        expr->items.insert(expr->items.begin() + ai,
                           transform(N<DotExpr>(clone(star->what), ff[i].name)));
      }
      // Remove the star
      expr->items.erase(expr->items.begin() + ai);
      ai--;
    } else {
      expr->items[ai] = transform(expr->items[ai]);
    }
  auto s = ctx->generateTuple(expr->items.size());
  resultExpr = transform(N<CallExpr>(N<IdExpr>(s), clone(expr->items)));
  unify(expr->type, resultExpr->type);
}

/// Transform a tuple generator expression.
/// @example
///   `tuple(expr for i in tuple_generator)` -> `Tuple.__new__(expr...)`
void TypecheckVisitor::visit(GeneratorExpr *expr) {
  seqassert(expr->kind == GeneratorExpr::Generator && expr->loops.size() == 1 &&
                expr->loops[0].conds.empty(),
            "invalid tuple generator");

  unify(expr->type, ctx->getUnbound());

  auto gen = transform(expr->loops[0].gen);
  if (!gen->type->canRealize())
    return; // Wait until the iterator can be realized

  auto block = N<SuiteStmt>();
  // `tuple = tuple_generator`
  auto tupleVar = ctx->cache->getTemporaryVar("tuple");
  block->stmts.push_back(N<AssignStmt>(N<IdExpr>(tupleVar), gen));

  seqassert(expr->loops[0].vars->getId(), "tuple() not simplified");
  std::vector<std::string> vars{expr->loops[0].vars->getId()->value};
  auto suiteVec = expr->expr->getStmtExpr()
                      ? expr->expr->getStmtExpr()->stmts[0]->getSuite()
                      : nullptr;
  auto oldSuite = suiteVec ? suiteVec->clone() : nullptr;
  for (int validI = 0; suiteVec && validI < suiteVec->stmts.size(); validI++) {
    if (auto a = suiteVec->stmts[validI]->getAssign())
      if (a->rhs && a->rhs->getIndex())
        if (a->rhs->getIndex()->expr->isId(vars[0])) {
          vars.push_back(a->lhs->getId()->value);
          suiteVec->stmts[validI] = nullptr;
          continue;
        }
    break;
  }
  if (vars.size() > 1)
    vars.erase(vars.begin());
  auto [ok, staticItems] =
      transformStaticLoopCall(vars, expr->loops[0].gen, [&](StmtPtr wrap) {
        return N<StmtExpr>(wrap, clone(expr->expr));
      });
  if (ok) {
    std::vector<ExprPtr> tupleItems;
    for (auto &i : staticItems)
      tupleItems.push_back(std::dynamic_pointer_cast<Expr>(i));
    resultExpr = transform(N<StmtExpr>(block, N<TupleExpr>(tupleItems)));
    return;
  } else if (oldSuite) {
    expr->expr->getStmtExpr()->stmts[0] = oldSuite;
  }

  auto tuple = gen->type->getRecord();
  if (!tuple || !(tuple->name == TYPE_TUPLE || startswith(tuple->name, TYPE_KWTUPLE)))
    E(Error::CALL_BAD_ITER, gen, gen->type->prettyString());

  // `a := tuple[i]; expr...` for each i
  std::vector<ExprPtr> items;
  items.reserve(tuple->args.size());
  for (int ai = 0; ai < tuple->args.size(); ai++) {
    items.emplace_back(
        N<StmtExpr>(N<AssignStmt>(clone(expr->loops[0].vars),
                                  N<IndexExpr>(N<IdExpr>(tupleVar), N<IntExpr>(ai))),
                    clone(expr->expr)));
  }

  // `((a := tuple[0]; expr), (a := tuple[1]; expr), ...)`
  resultExpr = transform(N<StmtExpr>(block, N<TupleExpr>(items)));
}

>>>>>>> e7bb5c16
} // namespace codon::ast<|MERGE_RESOLUTION|>--- conflicted
+++ resolved
@@ -31,7 +31,7 @@
         return; // continue later when the type becomes known
       if (!typ->isRecord())
         E(Error::CALL_BAD_UNPACK, star, typ->prettyString());
-      const auto &ff = ctx->cache->classes[typ->name].fields;
+      auto ff = getClassFields(typ.get());
       for (int i = 0; i < ff.size(); i++, ai++) {
         expr->items.insert(expr->items.begin() + ai,
                            transform(N<DotExpr>(star->what, ff[i].name)));
@@ -42,8 +42,8 @@
     } else {
       expr->items[ai] = transform(expr->items[ai]);
     }
-  auto tupleName = generateTuple(expr->items.size());
-  resultExpr = transform(N<CallExpr>(N<DotExpr>(tupleName, "__new__"), expr->items));
+  generateTuple(expr->items.size());
+  resultExpr = transform(N<CallExpr>(N<IdExpr>(TYPE_TUPLE), clone(expr->items)));
   unify(expr->type, resultExpr->type);
 }
 
@@ -87,7 +87,7 @@
   bool canOptimize =
       expr->kind == GeneratorExpr::ListGenerator && expr->loopCount() == 1;
   if (canOptimize) {
-    auto iter = transform(expr->getFinalSuite()->getFor()->iter);
+    auto iter = transform(clone(expr->getFinalSuite()->getFor()->iter));
     IdExpr *id = nullptr;
     if (iter->getCall() && (id = iter->getCall()->expr->getId())) {
       // Turn off this optimization for static items
@@ -233,7 +233,7 @@
       return ti;
     } else if (collectionCls->name != ti->name) {
       // Rule: subclass derives from superclass
-      const auto &mros = ctx->cache->classes[collectionCls->name].mro;
+      const auto &mros = ctx->cache->getClass(collectionCls)->mro;
       for (size_t i = 1; i < mros.size(); i++) {
         auto t = ctx->instantiate(mros[i], collectionCls);
         if (t->unify(ti.get(), nullptr) >= 0) {
@@ -274,21 +274,12 @@
       if (auto t = superTyp(collectionTyp->getClass(), typ))
         collectionTyp = t;
     } else {
-<<<<<<< HEAD
-      auto tname = generateTuple(2);
-      auto tt = unify(typ, ctx->instantiate(ctx->getType(tname)))->getClass();
+      auto tt = unify(typ, ctx->instantiate(generateTuple(2)))->getClass();
       seqassert(collectionTyp->getClass() &&
                     collectionTyp->getClass()->generics.size() == 2 &&
                     tt->generics.size() == 2,
                 "bad dict");
       std::vector<types::TypePtr> nt;
-=======
-      seqassert(collectionTyp->getRecord() &&
-                    collectionTyp->getRecord()->args.size() == 2,
-                "bad dict");
-      auto tt = unify(typ, ctx->instantiateTuple(2))->getRecord();
-      auto nt = collectionTyp->getRecord()->args;
->>>>>>> e7bb5c16
       for (int di = 0; di < 2; di++) {
         nt.push_back(collectionTyp->getClass()->generics[di].type);
         if (!nt[di]->getClass())
@@ -297,7 +288,7 @@
                      superTyp(nt[di]->getClass(), tt->generics[di].type->getClass()))
           nt[di] = dt;
       }
-      collectionTyp = ctx->instantiateTuple(nt);
+      collectionTyp = ctx->instantiateGeneric(generateTuple(nt.size()), nt);
     }
   }
   if (!done)
@@ -363,111 +354,4 @@
   return transform(N<StmtExpr>(stmts, var));
 }
 
-<<<<<<< HEAD
-=======
-/// Transform tuples.
-/// Generate tuple classes (e.g., `Tuple`) if not available.
-/// @example
-///   `(a1, ..., aN)` -> `Tuple.__new__(a1, ..., aN)`
-void TypecheckVisitor::visit(TupleExpr *expr) {
-  expr->setType(ctx->getUnbound());
-  for (int ai = 0; ai < expr->items.size(); ai++)
-    if (auto star = expr->items[ai]->getStar()) {
-      // Case: unpack star expressions (e.g., `*arg` -> `arg.item1, arg.item2, ...`)
-      transform(star->what);
-      auto typ = star->what->type->getClass();
-      while (typ && typ->is(TYPE_OPTIONAL)) {
-        star->what = transform(N<CallExpr>(N<IdExpr>(FN_UNWRAP), star->what));
-        typ = star->what->type->getClass();
-      }
-      if (!typ)
-        return; // continue later when the type becomes known
-      if (!typ->getRecord())
-        E(Error::CALL_BAD_UNPACK, star, typ->prettyString());
-      auto ff = getClassFields(typ.get());
-      for (int i = 0; i < typ->getRecord()->args.size(); i++, ai++) {
-        expr->items.insert(expr->items.begin() + ai,
-                           transform(N<DotExpr>(clone(star->what), ff[i].name)));
-      }
-      // Remove the star
-      expr->items.erase(expr->items.begin() + ai);
-      ai--;
-    } else {
-      expr->items[ai] = transform(expr->items[ai]);
-    }
-  auto s = ctx->generateTuple(expr->items.size());
-  resultExpr = transform(N<CallExpr>(N<IdExpr>(s), clone(expr->items)));
-  unify(expr->type, resultExpr->type);
-}
-
-/// Transform a tuple generator expression.
-/// @example
-///   `tuple(expr for i in tuple_generator)` -> `Tuple.__new__(expr...)`
-void TypecheckVisitor::visit(GeneratorExpr *expr) {
-  seqassert(expr->kind == GeneratorExpr::Generator && expr->loops.size() == 1 &&
-                expr->loops[0].conds.empty(),
-            "invalid tuple generator");
-
-  unify(expr->type, ctx->getUnbound());
-
-  auto gen = transform(expr->loops[0].gen);
-  if (!gen->type->canRealize())
-    return; // Wait until the iterator can be realized
-
-  auto block = N<SuiteStmt>();
-  // `tuple = tuple_generator`
-  auto tupleVar = ctx->cache->getTemporaryVar("tuple");
-  block->stmts.push_back(N<AssignStmt>(N<IdExpr>(tupleVar), gen));
-
-  seqassert(expr->loops[0].vars->getId(), "tuple() not simplified");
-  std::vector<std::string> vars{expr->loops[0].vars->getId()->value};
-  auto suiteVec = expr->expr->getStmtExpr()
-                      ? expr->expr->getStmtExpr()->stmts[0]->getSuite()
-                      : nullptr;
-  auto oldSuite = suiteVec ? suiteVec->clone() : nullptr;
-  for (int validI = 0; suiteVec && validI < suiteVec->stmts.size(); validI++) {
-    if (auto a = suiteVec->stmts[validI]->getAssign())
-      if (a->rhs && a->rhs->getIndex())
-        if (a->rhs->getIndex()->expr->isId(vars[0])) {
-          vars.push_back(a->lhs->getId()->value);
-          suiteVec->stmts[validI] = nullptr;
-          continue;
-        }
-    break;
-  }
-  if (vars.size() > 1)
-    vars.erase(vars.begin());
-  auto [ok, staticItems] =
-      transformStaticLoopCall(vars, expr->loops[0].gen, [&](StmtPtr wrap) {
-        return N<StmtExpr>(wrap, clone(expr->expr));
-      });
-  if (ok) {
-    std::vector<ExprPtr> tupleItems;
-    for (auto &i : staticItems)
-      tupleItems.push_back(std::dynamic_pointer_cast<Expr>(i));
-    resultExpr = transform(N<StmtExpr>(block, N<TupleExpr>(tupleItems)));
-    return;
-  } else if (oldSuite) {
-    expr->expr->getStmtExpr()->stmts[0] = oldSuite;
-  }
-
-  auto tuple = gen->type->getRecord();
-  if (!tuple || !(tuple->name == TYPE_TUPLE || startswith(tuple->name, TYPE_KWTUPLE)))
-    E(Error::CALL_BAD_ITER, gen, gen->type->prettyString());
-
-  // `a := tuple[i]; expr...` for each i
-  std::vector<ExprPtr> items;
-  items.reserve(tuple->args.size());
-  for (int ai = 0; ai < tuple->args.size(); ai++) {
-    items.emplace_back(
-        N<StmtExpr>(N<AssignStmt>(clone(expr->loops[0].vars),
-                                  N<IndexExpr>(N<IdExpr>(tupleVar), N<IntExpr>(ai))),
-                    clone(expr->expr)));
-  }
-
-  // `((a := tuple[0]; expr), (a := tuple[1]; expr), ...)`
-  resultExpr = transform(N<StmtExpr>(block, N<TupleExpr>(items)));
-}
-
->>>>>>> e7bb5c16
 } // namespace codon::ast