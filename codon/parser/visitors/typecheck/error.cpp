// Copyright (C) 2022-2024 Exaloop Inc. <https://exaloop.io>

#include "codon/parser/ast.h"
#include "codon/parser/common.h"
#include "codon/parser/visitors/typecheck/typecheck.h"

using fmt::format;

namespace codon::ast {

using namespace types;

/// Transform asserts.
/// @example
///   `assert foo()` ->
///   `if not foo(): raise __internal__.seq_assert([file], [line], "")`
///   `assert foo(), msg` ->
///   `if not foo(): raise __internal__.seq_assert([file], [line], str(msg))`
/// Use `seq_assert_test` instead of `seq_assert` and do not raise anything during unit
/// testing (i.e., when the enclosing function is marked with `@test`).
void TypecheckVisitor::visit(AssertStmt *stmt) {
  Expr *msg = N<StringExpr>("");
  if (stmt->getMessage())
    msg = N<CallExpr>(N<IdExpr>("str"), stmt->getMessage());
  auto test = ctx->inFunction() && ctx->getBase()->func->hasAttribute(Attr::Test);
  auto ex = N<CallExpr>(
      N<DotExpr>(N<IdExpr>("__internal__"), test ? "seq_assert_test" : "seq_assert"),
      N<StringExpr>(stmt->getSrcInfo().file), N<IntExpr>(stmt->getSrcInfo().line), msg);
  auto cond = N<UnaryExpr>("!", stmt->getExpr());
  if (test) {
    resultStmt = transform(N<IfStmt>(cond, N<ExprStmt>(ex)));
  } else {
    resultStmt = transform(N<IfStmt>(cond, N<ThrowStmt>(ex)));
  }
}

/// Typecheck try-except statements. Handle Python exceptions separately.
/// @example
///   ```try: ...
///      except python.Error as e: ...
///      except PyExc as f: ...
///      except ValueError as g: ...
///   ``` -> ```
///      try: ...
///      except ValueError as g: ...                   # ValueError
///      except PyExc as exc:
///        while True:
///          if isinstance(exc.pytype, python.Error):  # python.Error
///            e = exc.pytype; ...; break
///          f = exc; ...; break                       # PyExc
///          raise```
void TypecheckVisitor::visit(TryStmt *stmt) {
  ctx->blockLevel++;
  stmt->suite = SuiteStmt::wrap(transform(stmt->getSuite()));
  ctx->blockLevel--;

  std::vector<ExceptStmt *> catches;
  auto pyVar = getTemporaryVar("pyexc");
  auto pyCatchStmt = N<WhileStmt>(N<BoolExpr>(true), N<SuiteStmt>());

  auto done = stmt->getSuite()->isDone();
  for (auto &c : *stmt) {
    TypeContext::Item val = nullptr;
    if (!c->getVar().empty()) {
      if (!c->hasAttribute(Attr::ExprDominated) &&
          !c->hasAttribute(Attr::ExprDominatedUsed)) {
        val = ctx->addVar(c->getVar(), ctx->generateCanonicalName(c->getVar()),
                          ctx->getUnbound());
      } else if (c->hasAttribute(Attr::ExprDominatedUsed)) {
        val = ctx->forceFind(c->getVar());
        c->eraseAttribute(Attr::ExprDominatedUsed);
        c->setAttribute(Attr::ExprDominated);
        c->suite = N<SuiteStmt>(
            N<AssignStmt>(
                N<IdExpr>(format("{}{}", getUnmangledName(c->getVar()), VAR_USED_SUFFIX)),
                N<BoolExpr>(true), nullptr, AssignStmt::UpdateMode::Update),
            c->getSuite());
      } else {
        val = ctx->forceFind(c->getVar());
      }
      c->var = val->canonicalName;
    }
    c->exc = transform(c->getException());
    if (c->getException() && extractClassType(c->getException())->is("pyobj")) {
      // Transform python.Error exceptions
      if (!c->var.empty()) {
        c->suite = N<SuiteStmt>(
            N<AssignStmt>(N<IdExpr>(c->var), N<DotExpr>(N<IdExpr>(pyVar), "pytype")),
            c->getSuite());
      }
      c->suite = SuiteStmt::wrap(N<IfStmt>(
          N<CallExpr>(N<IdExpr>("isinstance"), N<DotExpr>(N<IdExpr>(pyVar), "pytype"),
                      c->getException()),
          N<SuiteStmt>(c->getSuite(), N<BreakStmt>()), nullptr));
      cast<SuiteStmt>(pyCatchStmt->getSuite())->addStmt(c->getSuite());
    } else if (c->getException() && extractClassType(c->getException())
                                        ->is("std.internal.python.PyError.0")) {
      // Transform PyExc exceptions
      if (!c->var.empty()) {
        c->suite = N<SuiteStmt>(N<AssignStmt>(N<IdExpr>(c->var), N<IdExpr>(pyVar)),
                                c->getSuite());
      }
      c->suite = N<SuiteStmt>(c->getSuite(), N<BreakStmt>());
      cast<SuiteStmt>(pyCatchStmt->getSuite())->addStmt(c->getSuite());
    } else {
      // Handle all other exceptions
      c->exc = transformType(c->getException());
      if (val)
        unify(val->getType(), extractType(c->getException()));
      ctx->blockLevel++;
      c->suite = SuiteStmt::wrap(transform(c->getSuite()));
      ctx->blockLevel--;
      done &= (!c->getException() || c->getException()->isDone()) &&
              c->getSuite()->isDone();
      catches.push_back(c);
    }
  }
  if (!cast<SuiteStmt>(pyCatchStmt->getSuite())->empty()) {
    // Process PyError catches
    auto exc = N<IdExpr>("std.internal.python.PyError.0");
    cast<SuiteStmt>(pyCatchStmt->getSuite())->addStmt(N<ThrowStmt>(nullptr));
    auto c = N<ExceptStmt>(pyVar, transformType(exc), pyCatchStmt);

    auto val = ctx->addVar(pyVar, pyVar, extractType(c->getException())->shared_from_this());
    ctx->blockLevel++;
    c->suite = SuiteStmt::wrap(transform(c->getSuite()));
    ctx->blockLevel--;
    done &= (!c->exc || c->exc->isDone()) && c->getSuite()->isDone();
    catches.push_back(c);
  }
  stmt->items = catches;
  if (stmt->getFinally()) {
    ctx->blockLevel++;
    stmt->finally = SuiteStmt::wrap(transform(stmt->getFinally()));
    ctx->blockLevel--;
    done &= stmt->getFinally()->isDone();
  }

  if (done)
    stmt->setDone();
}

/// Transform `raise` statements.
/// @example
///   `raise exc` -> ```raise __internal__.set_header(exc, "fn", "file", line, col)```
void TypecheckVisitor::visit(ThrowStmt *stmt) {
  if (!stmt->expr) {
    stmt->setDone();
    return;
  }

  stmt->expr = transform(stmt->expr);

<<<<<<< HEAD
  auto se = cast<CallExpr>(stmt->expr);
  if (!(se && cast<IdExpr>(se->expr) &&
        cast<IdExpr>(se->expr)->getValue() == "__internal__.set_header")) {
    stmt->expr = transform(N<CallExpr>(
        N<DotExpr>(N<IdExpr>("__internal__"), "set_header"), stmt->expr,
        N<StringExpr>(ctx->getBase()->name), N<StringExpr>(stmt->getSrcInfo().file),
        N<IntExpr>(stmt->getSrcInfo().line), N<IntExpr>(stmt->getSrcInfo().col)));
=======
  if (!(stmt->expr->getCall() && stmt->expr->getCall()->expr->getId() &&
        startswith(stmt->expr->getCall()->expr->getId()->value,
                   "__internal__.set_header:0"))) {
    stmt->expr = transform(N<CallExpr>(
        N<IdExpr>("__internal__.set_header:0"), stmt->expr,
        N<StringExpr>(ctx->getRealizationBase()->name),
        N<StringExpr>(stmt->getSrcInfo().file), N<IntExpr>(stmt->getSrcInfo().line),
        N<IntExpr>(stmt->getSrcInfo().col)));
>>>>>>> d45646dc
  }
  if (stmt->expr->isDone())
    stmt->setDone();
}

/// Transform with statements.
/// @example
///   `with foo(), bar() as a: ...` ->
///   ```tmp = foo()
///      tmp.__enter__()
///      try:
///        a = bar()
///        a.__enter__()
///        try:
///          ...
///        finally:
///          a.__exit__()
///      finally:
///        tmp.__exit__()```
void TypecheckVisitor::visit(WithStmt *stmt) {
  seqassert(!stmt->empty(), "stmt->items is empty");
  std::vector<Stmt *> content;
  for (auto i = stmt->items.size(); i-- > 0;) {
    std::string var =
        stmt->vars[i].empty() ? getTemporaryVar("with") : stmt->vars[i];
    auto as = N<AssignStmt>(N<IdExpr>(var), (*stmt)[i], nullptr,
                            (*stmt)[i]->hasAttribute(Attr::ExprDominated)
                                ? AssignStmt::UpdateMode::Update
                                : AssignStmt::UpdateMode::Assign);
    content = std::vector<Stmt *>{
        as, N<ExprStmt>(N<CallExpr>(N<DotExpr>(N<IdExpr>(var), "__enter__"))),
        N<TryStmt>(!content.empty() ? N<SuiteStmt>(content) : clone(stmt->getSuite()),
                   std::vector<ExceptStmt *>{},
                   N<SuiteStmt>(N<ExprStmt>(
                       N<CallExpr>(N<DotExpr>(N<IdExpr>(var), "__exit__")))))};
  }
  resultStmt = transform(N<SuiteStmt>(content));
}

} // namespace codon::ast<|MERGE_RESOLUTION|>--- conflicted
+++ resolved
@@ -2,6 +2,7 @@
 
 #include "codon/parser/ast.h"
 #include "codon/parser/common.h"
+#include "codon/parser/match.h"
 #include "codon/parser/visitors/typecheck/typecheck.h"
 
 using fmt::format;
@@ -9,6 +10,7 @@
 namespace codon::ast {
 
 using namespace types;
+using namespace matcher;
 
 /// Transform asserts.
 /// @example
@@ -71,9 +73,9 @@
         c->eraseAttribute(Attr::ExprDominatedUsed);
         c->setAttribute(Attr::ExprDominated);
         c->suite = N<SuiteStmt>(
-            N<AssignStmt>(
-                N<IdExpr>(format("{}{}", getUnmangledName(c->getVar()), VAR_USED_SUFFIX)),
-                N<BoolExpr>(true), nullptr, AssignStmt::UpdateMode::Update),
+            N<AssignStmt>(N<IdExpr>(format("{}{}", getUnmangledName(c->getVar()),
+                                           VAR_USED_SUFFIX)),
+                          N<BoolExpr>(true), nullptr, AssignStmt::UpdateMode::Update),
             c->getSuite());
       } else {
         val = ctx->forceFind(c->getVar());
@@ -121,7 +123,8 @@
     cast<SuiteStmt>(pyCatchStmt->getSuite())->addStmt(N<ThrowStmt>(nullptr));
     auto c = N<ExceptStmt>(pyVar, transformType(exc), pyCatchStmt);
 
-    auto val = ctx->addVar(pyVar, pyVar, extractType(c->getException())->shared_from_this());
+    auto val =
+        ctx->addVar(pyVar, pyVar, extractType(c->getException())->shared_from_this());
     ctx->blockLevel++;
     c->suite = SuiteStmt::wrap(transform(c->getSuite()));
     ctx->blockLevel--;
@@ -149,28 +152,15 @@
     return;
   }
 
-  stmt->expr = transform(stmt->expr);
-
-<<<<<<< HEAD
-  auto se = cast<CallExpr>(stmt->expr);
-  if (!(se && cast<IdExpr>(se->expr) &&
-        cast<IdExpr>(se->expr)->getValue() == "__internal__.set_header")) {
+  stmt->expr = transform(stmt->getExpr());
+  if (!match(stmt->getExpr(),
+             M<CallExpr>(M<IdExpr>("__internal__.set_header:0"), M_))) {
     stmt->expr = transform(N<CallExpr>(
-        N<DotExpr>(N<IdExpr>("__internal__"), "set_header"), stmt->expr,
+        N<IdExpr>("__internal__.set_header:0"), stmt->getExpr(),
         N<StringExpr>(ctx->getBase()->name), N<StringExpr>(stmt->getSrcInfo().file),
         N<IntExpr>(stmt->getSrcInfo().line), N<IntExpr>(stmt->getSrcInfo().col)));
-=======
-  if (!(stmt->expr->getCall() && stmt->expr->getCall()->expr->getId() &&
-        startswith(stmt->expr->getCall()->expr->getId()->value,
-                   "__internal__.set_header:0"))) {
-    stmt->expr = transform(N<CallExpr>(
-        N<IdExpr>("__internal__.set_header:0"), stmt->expr,
-        N<StringExpr>(ctx->getRealizationBase()->name),
-        N<StringExpr>(stmt->getSrcInfo().file), N<IntExpr>(stmt->getSrcInfo().line),
-        N<IntExpr>(stmt->getSrcInfo().col)));
->>>>>>> d45646dc
-  }
-  if (stmt->expr->isDone())
+  }
+  if (stmt->getExpr()->isDone())
     stmt->setDone();
 }
 
@@ -192,8 +182,7 @@
   seqassert(!stmt->empty(), "stmt->items is empty");
   std::vector<Stmt *> content;
   for (auto i = stmt->items.size(); i-- > 0;) {
-    std::string var =
-        stmt->vars[i].empty() ? getTemporaryVar("with") : stmt->vars[i];
+    std::string var = stmt->vars[i].empty() ? getTemporaryVar("with") : stmt->vars[i];
     auto as = N<AssignStmt>(N<IdExpr>(var), (*stmt)[i], nullptr,
                             (*stmt)[i]->hasAttribute(Attr::ExprDominated)
                                 ? AssignStmt::UpdateMode::Update
