--- conflicted
+++ resolved
@@ -48,23 +48,13 @@
   if (!result)
     return nullptr;
 
-<<<<<<< HEAD
   for (ctx->getBase()->iteration = 1;; ctx->getBase()->iteration++) {
     LOG_TYPECHECK("[iter] {} :: {}", ctx->getBase()->name, ctx->getBase()->iteration);
     if (ctx->getBase()->iteration >= MAX_TYPECHECK_ITER) {
       LOG("[error=>] {}", result->toString(2));
-      error(result, "cannot typecheck '{}' in reasonable time", ctx->getBase()->name);
-=======
-  for (ctx->getRealizationBase()->iteration = 1;;
-       ctx->getRealizationBase()->iteration++) {
-    LOG_TYPECHECK("[iter] {} :: {}", ctx->getRealizationBase()->name,
-                  ctx->getRealizationBase()->iteration);
-    if (ctx->getRealizationBase()->iteration >= MAX_TYPECHECK_ITER) {
       error(result, "cannot typecheck '{}' in reasonable time",
-            ctx->getRealizationBase()->name.empty()
-                ? "toplevel"
-                : ctx->cache->rev(ctx->getRealizationBase()->name));
->>>>>>> e7bb5c16
+            ctx->getBase()->name.empty() ? "toplevel"
+                                         : ctx->cache->rev(ctx->getBase()->name));
     }
 
     // Keep iterating until:
@@ -98,12 +88,12 @@
 
     if (result->isDone()) {
       // Special union case: if union cannot be inferred return type is Union[NoneType]
-      if (auto tr = ctx->getRealizationBase()->returnType) {
+      if (auto tr = ctx->getBase()->returnType) {
         if (auto tu = tr->getUnion()) {
           if (!tu->isSealed()) {
             if (tu->pendingTypes[0]->getLink() &&
                 tu->pendingTypes[0]->getLink()->kind == LinkType::Unbound) {
-              tu->addType(ctx->forceFind("NoneType")->type);
+              tu->addType(ctx->getType("NoneType"));
               tu->seal();
             }
           }
@@ -118,19 +108,12 @@
       // their default values and then run another round to see if anything changed.
       bool anotherRound = false;
       // Special case: return type might have default as well (e.g., Union)
-<<<<<<< HEAD
       if (auto t = ctx->getBase()->returnType) {
         // if (t->getUnbound() && !t->getUnbound()->defaultType)
         //   t->getUnbound()->defaultType = ctx->getType("NoneType");
-        ctx->pendingDefaults.insert(t);
-      }
-      for (auto &unbound : ctx->pendingDefaults) {
-=======
-      if (ctx->getRealizationBase()->returnType)
-        ctx->getRealizationBase()->pendingDefaults.insert(
-            ctx->getRealizationBase()->returnType);
-      for (auto &unbound : ctx->getRealizationBase()->pendingDefaults) {
->>>>>>> e7bb5c16
+        ctx->getBase()->pendingDefaults.insert(t);
+      }
+      for (auto &unbound : ctx->getBase()->pendingDefaults) {
         if (auto tu = unbound->getUnion()) {
           // Seal all dynamic unions after the iteration is over
           if (!tu->isSealed()) {
@@ -145,7 +128,7 @@
           }
         }
       }
-      ctx->getRealizationBase()->pendingDefaults.clear();
+      ctx->getBase()->pendingDefaults.clear();
       if (anotherRound)
         continue;
 
@@ -198,7 +181,7 @@
         auto name = f->ast->name;
         std::string name_args;
         if (startswith(name, "%_import_")) {
-          for (auto &[_, i]: ctx->cache->imports)
+          for (auto &[_, i] : ctx->cache->imports)
             if (i.importVar + ".0:0" == name) {
               name = i.name;
               break;
@@ -223,36 +206,22 @@
 types::TypePtr TypecheckVisitor::realizeType(types::ClassType *type) {
   if (!type || !type->canRealize())
     return nullptr;
-<<<<<<< HEAD
-  // type->_rn = type->ClassType::realizedName();
   // Check if the type fields are all initialized
   // (sometimes that's not the case: e.g., `class X: x: List[X]`)
 
   // generalize generics to ensure that they do not get unified later!
   if (type->is("unrealized_type"))
     type->generics[0].type = type->generics[0].type->generalize(0);
-=======
-
-  if (auto tr = type->getRecord())
-    tr->flatten();
-
-  // Check if the type fields are all initialized
-  // (sometimes that's not the case: e.g., `class X: x: List[X]`)
-  for (auto field : getClassFields(type)) {
-    if (!field.type)
-      return nullptr;
-  }
->>>>>>> e7bb5c16
 
   // Check if the type was already realized
   auto rn = type->ClassType::realizedName();
-  if (auto r = in(ctx->cache->classes[type->name].realizations, rn)) {
+  if (auto r = in(ctx->cache->getClass(type)->realizations, rn)) {
     return (*r)->type->getClass();
   }
 
   auto realized = type->getClass();
-  const auto &fields = ctx->cache->classes[realized->name].fields;
-  if (!ctx->cache->classes[type->name].ast)
+  auto fields = getClassFields(realized.get());
+  if (!ctx->cache->getClass(type)->ast)
     return nullptr; // not yet done!
   auto fTypes = getClassFieldTypes(realized);
   for (auto &field : fTypes) {
@@ -280,13 +249,14 @@
   // LOG("[realize] T {} -> {}", realized->debugString(2), realized->realizedName());
 
   // Realizations should always be visible, so add them to the toplevel
-  auto val = std::make_shared<TypecheckItem>(realized->realizedName(), "",
+  rn = type->ClassType::realizedName();
+  auto val = std::make_shared<TypecheckItem>(rn, "",
                                              ctx->getModule(), realized);
   if (!val->type->is("type"))
     val->type = ctx->instantiateGeneric(ctx->getType("type"), {realized});
   ctx->addAlwaysVisible(val, true);
   auto realization =
-      ctx->cache->classes[realized->name].realizations[realized->realizedName()] =
+      ctx->cache->getClass(realized)->realizations[rn] =
           std::make_shared<Cache::Class::ClassRealization>();
   realization->type = realized;
   realization->id = ctx->cache->classRealizationCnt++;
@@ -298,8 +268,6 @@
   std::vector<ir::types::Type *> typeArgs;   // needed for IR
   std::vector<std::string> names;            // needed for IR
   std::map<std::string, SrcInfo> memberInfo; // needed for IR
-<<<<<<< HEAD
-
   for (size_t i = 0; i < fTypes.size(); i++) {
     if (!realize(fTypes[i])) {
       realize(fTypes[i]);
@@ -311,26 +279,6 @@
     names.emplace_back(fields[i].name);
     typeArgs.emplace_back(makeIRType(fTypes[i]->getClass().get()));
     memberInfo[fields[i].name] = fTypes[i]->getSrcInfo();
-=======
-  if (realized->is(TYPE_TUPLE))
-    realized->getRecord()->flatten();
-  int i = 0;
-  for (auto &field : getClassFields(realized.get())) {
-    auto ftyp = ctx->instantiate(field.type, realized);
-    // HACK: repeated tuples have no generics so this is needed to fix the instantiation
-    // above
-    if (realized->is(TYPE_TUPLE))
-      unify(ftyp, realized->getRecord()->args[i]);
-
-    if (!realize(ftyp))
-      E(Error::TYPE_CANNOT_REALIZE_ATTR, getSrcInfo(), field.name,
-        ftyp->prettyString());
-    realization->fields.emplace_back(field.name, ftyp);
-    names.emplace_back(field.name);
-    typeArgs.emplace_back(makeIRType(ftyp->getClass().get()));
-    memberInfo[field.name] = field.type->getSrcInfo();
-    i++;
->>>>>>> e7bb5c16
   }
 
   // Set IR attributes
@@ -392,7 +340,8 @@
   // Clone the generic AST that is to be realized
   auto ast = generateSpecialAst(type);
   addFunctionGenerics(type);
-  ctx->getBase()->attributes = &(ast->attributes);
+  if (!isImport)
+    ctx->getBase()->attributes = &(ast->attributes);
 
   // Internal functions have no AST that can be realized
   bool hasAst = ast->suite && !ast->attributes.has(Attr::Internal);
@@ -415,7 +364,8 @@
       trimStars(varName);
       auto v = ctx->addVar(ctx->cache->rev(varName), varName,
                            std::make_shared<LinkType>(type->getArgTypes()[j++]));
-      // LOG("[param] {}| {}: {} -> {}", type->debugString(2), ctx->cache->rev(varName), v->canonicalName, v->type);
+      // LOG("[param] {}| {}: {} -> {}", type->debugString(2), ctx->cache->rev(varName),
+      // v->canonicalName, v->type);
     }
 
   // Populate realization table in advance to support recursive realizations
@@ -445,15 +395,13 @@
 
     if (!ret) {
       realizations.erase(key);
-<<<<<<< HEAD
+      if (!startswith(type->ast->name, "%_import_")) {
+        ctx->bases.pop_back();
+        ctx->popBlock();
+        ctx->typecheckLevel--;
+        getLogger().level--;
+      }
       if (!startswith(ast->name, "%_lambda")) {
-=======
-      ctx->realizationBases.pop_back();
-      ctx->popBlock();
-      ctx->typecheckLevel--;
-      getLogger().level--;
-      if (!startswith(ast->name, "._lambda")) {
->>>>>>> e7bb5c16
         // Lambda typecheck failures are "ignored" as they are treated as statements,
         // not functions.
         // TODO: generalize this further.
@@ -464,16 +412,7 @@
         // inferTypes(ast.suite, ctx);
         error("cannot typecheck the program");
       }
-<<<<<<< HEAD
-      if (!startswith(type->ast->name, "%_import_")) {
-        ctx->bases.pop_back();
-        ctx->popBlock();
-        ctx->typecheckLevel--;
-        getLogger().level--;
-      }
       this->ctx = oldCtx;
-=======
->>>>>>> e7bb5c16
       return nullptr; // inference must be delayed
     } else {
       ctx->getBase()->suite = ret;
@@ -562,23 +501,12 @@
                 N<DotExpr>(N<IdExpr>("__internal__"), "class_set_rtti_vtable_fn"),
                 N<IntExpr>(real->id), N<IntExpr>(vtSz + id),
                 N<CallExpr>(N<DotExpr>(
-<<<<<<< HEAD
                     N<CallExpr>(N<InstantiateExpr>(
                                     N<IdExpr>("Function"),
                                     std::vector<ExprPtr>{
-                                        N<InstantiateExpr>(
-                                            N<IdExpr>(generateTuple(ids.size())), ids),
+                                        N<InstantiateExpr>(N<IdExpr>(TYPE_TUPLE), ids),
                                         N<IdExpr>(fn->getRetType()->realizedName())}),
                                 N<IdExpr>(fn->realizedName())),
-=======
-                    N<CallExpr>(
-                        NT<InstantiateExpr>(
-                            NT<IdExpr>("Function"),
-                            std::vector<ExprPtr>{
-                                NT<InstantiateExpr>(NT<IdExpr>(TYPE_TUPLE), ids),
-                                NT<IdExpr>(fn->getRetType()->realizedName())}),
-                        N<IdExpr>(fn->realizedName())),
->>>>>>> e7bb5c16
                     "__raw__")),
                 N<IdExpr>(r))));
           }
@@ -602,7 +530,7 @@
     auto baseTyp = t->funcGenerics[0].type->getClass();
     auto derivedTyp = t->funcGenerics[1].type->getClass();
 
-    const auto &fields = getClassFields(derivedTyp.get());
+    auto fields = getClassFields(derivedTyp.get());
     auto types = std::vector<ExprPtr>{};
     auto found = false;
     for (auto &f : fields) {
@@ -618,12 +546,7 @@
               "cannot find distance between {} and {}", derivedTyp->name,
               baseTyp->name);
     StmtPtr suite = N<ReturnStmt>(
-<<<<<<< HEAD
-        N<DotExpr>(N<InstantiateExpr>(N<IdExpr>(generateTuple(types.size())), types),
-                   "__elemsize__"));
-=======
-        N<DotExpr>(NT<InstantiateExpr>(NT<IdExpr>(TYPE_TUPLE), types), "__elemsize__"));
->>>>>>> e7bb5c16
+        N<DotExpr>(N<InstantiateExpr>(N<IdExpr>(TYPE_TUPLE), types), "__elemsize__"));
     LOG_REALIZE("[poly] {} : {}", t, *suite);
     initDist.ast->suite = suite;
     t->ast = initDist.ast.get();
@@ -659,8 +582,8 @@
   auto baseCls = cp->name;
   auto fnName = ctx->cache->rev(fp->ast->name);
   auto key = make_pair(fnName, sig(fp));
-  auto &vt = ctx->cache->classes[baseCls]
-                 .realizations[cp->realizedName()]
+  auto &vt = ctx->cache->getClass(cp)
+                 ->realizations[cp->realizedName()]
                  ->vtables[cp->realizedName()];
 
   // Add or extract thunk ID
@@ -746,10 +669,11 @@
 ir::types::Type *TypecheckVisitor::makeIRType(types::ClassType *t) {
   // Realize if not, and return cached value if it exists
   auto realizedName = t->ClassType::realizedName();
-  if (!in(ctx->cache->classes[t->name].realizations, realizedName))
+  auto cls = ctx->cache->getClass(t);
+  if (!in(cls->realizations, realizedName))
     realize(t->getClass());
-  if (auto l = ctx->cache->classes[t->name].realizations[realizedName]->ir) {
-    if (ctx->cache->classes[t->name].rtti)
+  if (auto l = cls->realizations[realizedName]->ir) {
+    if (cls->rtti)
       ir::cast<ir::types::RefType>(l)->setPolymorphic();
     return l;
   }
@@ -757,9 +681,9 @@
   auto forceFindIRType = [&](const TypePtr &tt) {
     auto t = tt->getClass();
     auto rn = t->ClassType::realizedName();
-    seqassert(t && in(ctx->cache->classes[t->name].realizations, rn), "{} not realized",
-              tt);
-    auto l = ctx->cache->classes[t->name].realizations[rn]->ir;
+    auto cls = ctx->cache->getClass(t);
+    seqassert(t && in(cls->realizations, rn), "{} not realized", tt);
+    auto l = cls->realizations[rn]->ir;
     seqassert(l, "no LLVM type for {}", t);
     return l;
   };
@@ -768,7 +692,7 @@
   std::vector<ir::types::Type *> types;
   std::vector<types::StaticTypePtr> statics;
   if (t->is("unrealized_type"))
-      types.push_back(nullptr);
+    types.push_back(nullptr);
   else
     for (auto &m : t->generics) {
       if (auto s = m.type->getStatic())
@@ -832,33 +756,8 @@
     auto ret = forceFindIRType(t->generics[1].type);
     handle = module->unsafeGetFuncType(realizedName, ret, types);
   } else if (t->name == "std.experimental.simd.Vec") {
-<<<<<<< HEAD
     seqassert(types.size() == 2 && !statics.empty(), "bad generics/statics");
     handle = module->unsafeGetVectorType(statics[0]->getIntStatic()->value, types[0]);
-=======
-    seqassert(types.size() == 1 && statics.size() == 1, "bad generics/statics");
-    handle = module->unsafeGetVectorType(statics[0]->getInt(), types[0]);
-  } else if (auto tr = t->getRecord()) {
-    seqassert(tr->getRepeats() >= 0, "repeats not resolved: '{}'", tr->debugString(2));
-    tr->flatten();
-    std::vector<ir::types::Type *> typeArgs;
-    std::vector<std::string> names;
-    std::map<std::string, SrcInfo> memberInfo;
-    for (int ai = 0; ai < tr->args.size(); ai++) {
-      auto n = t->name == TYPE_TUPLE ? format("item{}", ai + 1)
-                                     : ctx->cache->classes[t->name].fields[ai].name;
-      names.emplace_back(n);
-      typeArgs.emplace_back(forceFindIRType(tr->args[ai]));
-      memberInfo[n] = t->name == TYPE_TUPLE
-                          ? tr->getSrcInfo()
-                          : ctx->cache->classes[t->name].fields[ai].type->getSrcInfo();
-    }
-    auto record =
-        ir::cast<ir::types::RecordType>(module->unsafeGetMemberedType(realizedName));
-    record->realize(typeArgs, names);
-    handle = record;
-    handle->setAttribute(std::make_unique<ir::MemberAttribute>(std::move(memberInfo)));
->>>>>>> e7bb5c16
   } else {
     // Type arguments will be populated afterwards to avoid infinite loop with recursive
     // reference types (e.g., `class X: x: Optional[X]`)
@@ -868,7 +767,7 @@
       std::map<std::string, SrcInfo> memberInfo; // needed for IR
 
       auto ft = getClassFieldTypes(t->getClass());
-      const auto &fields = ctx->cache->classes[t->getClass()->name].fields;
+      const auto &fields = cls->fields;
       for (size_t i = 0; i < ft.size(); i++) {
         if (!realize(ft[i])) {
           realize(ft[i]);
@@ -887,14 +786,14 @@
           std::make_unique<ir::MemberAttribute>(std::move(memberInfo)));
     } else {
       handle = module->unsafeGetMemberedType(realizedName, !t->isRecord());
-      if (ctx->cache->classes[t->name].rtti)
+      if (cls->rtti)
         ir::cast<ir::types::RefType>(handle)->setPolymorphic();
     }
   }
   handle->setSrcInfo(t->getSrcInfo());
   handle->setAstType(
       std::const_pointer_cast<codon::ast::types::Type>(t->shared_from_this()));
-  return ctx->cache->classes[t->name].realizations[realizedName]->ir = handle;
+  return cls->realizations[realizedName]->ir = handle;
 }
 
 /// Make IR node for a realized function.
@@ -978,8 +877,8 @@
     items.push_back(nullptr);
     std::vector<std::string> ll;
     std::vector<std::string> lla;
-    seqassert(startswith(type->getArgTypes()[1]->getClass()->name, TYPE_TUPLE),
-              "bad function base");
+    seqassert(type->getArgTypes()[1]->is(TYPE_TUPLE), "bad function base: {}",
+              type->getArgTypes()[1]->debugString(2));
     auto as = type->getArgTypes()[1]->getClass()->generics.size();
     auto ag = ast->args[1].name;
     trimStars(ag);
@@ -1005,133 +904,17 @@
         N<DotExpr>(N<IdExpr>("__internal__"), "new_union"),
         N<IdExpr>(type->ast->args[0].name), N<IdExpr>(unionType->realizedName())));
     ast->suite = suite;
-<<<<<<< HEAD
-  } else if (startswith(ast->name, "__internal__.new_union")) {
-    // Special case: __internal__.new_union
-    // def __internal__.new_union(value, U[T0, ..., TN]):
-    //   if isinstance(value, T0):
-    //     return __internal__.union_make(0, value, U[T0, ..., TN])
-    //   if isinstance(value, Union[T0]):
-    //     return __internal__.union_make(
-    //       0, __internal__.get_union(value, T0), U[T0, ..., TN])
-    //   ... <for all T0...TN> ...
-    //   compile_error("invalid union constructor")
-    auto unionType = type->funcGenerics[0].type->getUnion();
-    auto unionTypes = unionType->getRealizationTypes();
-
-    auto objVar = ast->args[0].name;
-    auto suite = N<SuiteStmt>();
-    int tag = 0;
-    for (auto &t : unionTypes) {
-      suite->stmts.push_back(N<IfStmt>(
-          N<CallExpr>(N<IdExpr>("isinstance"), N<IdExpr>(objVar),
-                      N<IdExpr>(t->realizedName())),
-          N<ReturnStmt>(N<CallExpr>(N<DotExpr>(N<IdExpr>("__internal__"), "union_make"),
-                                    N<IntExpr>(tag), N<IdExpr>(objVar),
-                                    N<IdExpr>(unionType->realizedName())))));
-      // Check for Union[T]
-      suite->stmts.push_back(N<IfStmt>(
-          N<CallExpr>(
-              N<IdExpr>("isinstance"), N<IdExpr>(objVar),
-              N<InstantiateExpr>(N<IdExpr>("Union"),
-                                 std::vector<ExprPtr>{N<IdExpr>(t->realizedName())})),
-          N<ReturnStmt>(N<CallExpr>(
-              N<DotExpr>(N<IdExpr>("__internal__"), "union_make"), N<IntExpr>(tag),
-              N<CallExpr>(N<DotExpr>(N<IdExpr>("__internal__"), "get_union"),
-                          N<IdExpr>(objVar), N<IdExpr>(t->realizedName())),
-              N<IdExpr>(unionType->realizedName())))));
-      tag++;
-    }
-    suite->stmts.push_back(N<ExprStmt>(N<CallExpr>(
-        N<IdExpr>("compile_error"), N<StringExpr>("invalid union constructor"))));
-    ast->suite = suite;
-  } else if (startswith(ast->name, "__internal__.get_union")) {
-    // Special case: __internal__.get_union
-    // def __internal__.new_union(union: Union[T0,...,TN], T):
-    //   if __internal__.union_get_tag(union) == 0:
-    //     return __internal__.union_get_data(union, T0)
-    //   ... <for all T0...TN>
-    //   raise TypeError("getter")
-    auto unionType = type->getArgTypes()[0]->getUnion();
-    auto unionTypes = unionType->getRealizationTypes();
-
-    auto targetType = type->funcGenerics[0].type;
-    auto selfVar = ast->args[0].name;
-    auto suite = N<SuiteStmt>();
-    int tag = 0;
-    for (const auto &t : unionTypes) {
-      if (t->realizedName() == targetType->realizedName()) {
-        suite->stmts.push_back(N<IfStmt>(
-            N<BinaryExpr>(
-                N<CallExpr>(N<DotExpr>(N<IdExpr>("__internal__"), "union_get_tag"),
-                            N<IdExpr>(selfVar)),
-                "==", N<IntExpr>(tag)),
-            N<ReturnStmt>(
-                N<CallExpr>(N<DotExpr>(N<IdExpr>("__internal__"), "union_get_data"),
-                            N<IdExpr>(selfVar), N<IdExpr>(t->realizedName())))));
-      }
-      tag++;
-    }
-    suite->stmts.push_back(
-        N<ThrowStmt>(N<CallExpr>(N<IdExpr>("std.internal.types.error.TypeError"),
-                                 N<StringExpr>("invalid union getter"))));
-    ast->suite = suite;
-  } else if (startswith(ast->name, "__internal__._get_union_method")) {
-    // def __internal__._get_union_method(union: Union[T0,...,TN], method, *args, **kw):
-    //   if __internal__.union_get_tag(union) == 0:
-    //     return __internal__.union_get_data(union, T0).method(*args, **kw)
-    //   ... <for all T0...TN>
-    //   raise TypeError("call")
-    auto fnName = type->funcGenerics[0].type->getStrStatic()->value;
-    auto unionType = type->getArgTypes()[0]->getUnion();
-    auto unionTypes = unionType->getRealizationTypes();
-
-    auto selfVar = ast->args[0].name;
-    auto suite = N<SuiteStmt>();
-    int tag = 0;
-    for (auto &t : unionTypes) {
-      auto callee = N<DotExpr>(
-          N<CallExpr>(N<DotExpr>(N<IdExpr>("__internal__"), "union_get_data"),
-                      N<IdExpr>(selfVar), N<IdExpr>(t->realizedName())),
-          fnName);
-      auto args = N<StarExpr>(N<IdExpr>(ast->args[2].name.substr(1)));
-      auto kwargs = N<KeywordStarExpr>(N<IdExpr>(ast->args[3].name.substr(2)));
-      std::vector<CallExpr::Arg> callArgs;
-      ExprPtr check = N<CallExpr>(N<IdExpr>("hasattr"), N<IdExpr>(t->realizedName()),
-                                  N<StringExpr>(fnName), clone(args), clone(kwargs));
-      suite->stmts.push_back(N<IfStmt>(
-          N<BinaryExpr>(check, "&&",
-                        N<BinaryExpr>(N<CallExpr>(N<DotExpr>(N<IdExpr>("__internal__"),
-                                                             "union_get_tag"),
-                                                  N<IdExpr>(selfVar)),
-                                      "==", N<IntExpr>(tag))),
-          N<SuiteStmt>(N<ReturnStmt>(N<CallExpr>(callee, args, kwargs)))));
-      tag++;
-    }
-    suite->stmts.push_back(
-        N<ThrowStmt>(N<CallExpr>(N<IdExpr>("std.internal.types.error.TypeError"),
-                                 N<StringExpr>("invalid union call"))));
-    // suite->stmts.push_back(N<ReturnStmt>(N<NoneExpr>()));
-    unify(type->getRetType(), ctx->instantiate(ctx->getType("Union")));
-    ast->suite = suite;
-  } else if (startswith(ast->name, "__internal__.get_union_first")) {
-    // def __internal__.get_union_first(union: Union[T0]):
-=======
   } else if (startswith(ast->name, "__internal__.get_union_tag:0")) {
-    // def __internal__.get_union_tag(union: Union, tag: Static[int]):
->>>>>>> e7bb5c16
     //   return __internal__.union_get_data(union, T0)
-    auto szt = type->funcGenerics[0].type->getStatic();
-    auto tag = szt->evaluate().getInt();
+    auto tag = type->funcGenerics[0].type->getIntStatic()->value;
     auto unionType = type->getArgTypes()[0]->getUnion();
     auto unionTypes = unionType->getRealizationTypes();
     if (tag < 0 || tag >= unionTypes.size())
       E(Error::CUSTOM, getSrcInfo(), "bad union tag");
     auto selfVar = ast->args[0].name;
     auto suite = N<SuiteStmt>(N<ReturnStmt>(
-<<<<<<< HEAD
-        N<CallExpr>(N<DotExpr>(N<IdExpr>("__internal__"), "union_get_data"),
-                    N<IdExpr>(selfVar), N<IdExpr>(unionTypes[0]->realizedName()))));
+        N<CallExpr>(N<IdExpr>("__internal__.union_get_data:0"), N<IdExpr>(selfVar),
+                    N<IdExpr>(unionTypes[tag]->realizedName()))));
     ast->suite = suite;
   } else if (startswith(ast->name, "__internal__.namedkeys")) {
     auto n = type->funcGenerics[0].type->getIntStatic()->value;
@@ -1141,10 +924,6 @@
     for (auto &k : ctx->cache->generatedTupleNames[n])
       s.push_back(N<StringExpr>(k));
     auto suite = N<SuiteStmt>(N<ReturnStmt>(N<TupleExpr>(s)));
-=======
-        N<CallExpr>(N<IdExpr>("__internal__.union_get_data:0"), N<IdExpr>(selfVar),
-                    NT<IdExpr>(unionTypes[tag]->realizedName()))));
->>>>>>> e7bb5c16
     ast->suite = suite;
   }
   return ast;
