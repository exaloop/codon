// Copyright (C) 2022-2024 Exaloop Inc. <https://exaloop.io>

#include <string>
#include <tuple>

#include "codon/parser/ast.h"
#include "codon/parser/common.h"
#include "codon/parser/peg/peg.h"
#include "codon/parser/visitors/typecheck/typecheck.h"

using fmt::format;
using namespace codon::error;
namespace codon::ast {

using namespace types;

/// Ensure that `break` is in a loop.
/// Transform if a loop break variable is available
/// (e.g., a break within loop-else block).
/// @example
///   `break` -> `no_break = False; break`

void TypecheckVisitor::visit(BreakStmt *stmt) {
  if (!ctx->getBase()->getLoop())
    E(Error::EXPECTED_LOOP, stmt, "break");
  if (!ctx->getBase()->getLoop()->breakVar.empty()) {
    resultStmt =
        N<SuiteStmt>(transform(N<AssignStmt>(
                         N<IdExpr>(ctx->getBase()->getLoop()->breakVar),
                         N<BoolExpr>(false), nullptr, AssignStmt::UpdateMode::Update)),
                     N<BreakStmt>());
  } else {
    stmt->setDone();
    if (!ctx->staticLoops.back().empty()) {
      auto a = N<AssignStmt>(N<IdExpr>(ctx->staticLoops.back()), N<BoolExpr>(false));
      a->setUpdate();
      resultStmt = transform(N<SuiteStmt>(a, stmt->shared_from_this()));
    }
  }
}

/// Ensure that `continue` is in a loop
void TypecheckVisitor::visit(ContinueStmt *stmt) {
  if (!ctx->getBase()->getLoop())
    E(Error::EXPECTED_LOOP, stmt, "continue");

  stmt->setDone();
  if (!ctx->staticLoops.back().empty()) {
    resultStmt = N<BreakStmt>();
    resultStmt->setDone();
  }
}

/// Transform a while loop.
/// @example
///   `while cond: ...`           ->  `while cond.__bool__(): ...`
///   `while cond: ... else: ...` -> ```no_break = True
///                                     while cond.__bool__():
///                                       ...
///                                     if no_break: ...```
void TypecheckVisitor::visit(WhileStmt *stmt) {
  // Check for while-else clause
  std::string breakVar;
  if (stmt->elseSuite && stmt->elseSuite->firstInBlock()) {
    // no_break = True
    breakVar = ctx->cache->getTemporaryVar("no_break");
    prependStmts->push_back(
        transform(N<AssignStmt>(N<IdExpr>(breakVar), N<BoolExpr>(true))));
  }

  ctx->staticLoops.push_back(stmt->gotoVar.empty() ? "" : stmt->gotoVar);
  ctx->getBase()->loops.emplace_back(breakVar);
  stmt->cond = transform(N<CallExpr>(N<DotExpr>(stmt->cond, "__bool__")));

  ctx->blockLevel++;
  transform(stmt->suite);
  ctx->blockLevel--;
  ctx->staticLoops.pop_back();

  // Complete while-else clause
  if (stmt->elseSuite && stmt->elseSuite->firstInBlock()) {
    auto es = stmt->elseSuite;
    stmt->elseSuite = nullptr;
    resultStmt = transform(
        N<SuiteStmt>(stmt->shared_from_this(), N<IfStmt>(N<IdExpr>(breakVar), es)));
  }
  ctx->getBase()->loops.pop_back();

  if (stmt->cond->isDone() && stmt->suite->isDone())
    stmt->setDone();
}

/// Typecheck for statements. Wrap the iterator expression with `__iter__` if needed.
/// See @c transformHeterogenousTupleFor for iterating heterogenous tuples.
void TypecheckVisitor::visit(ForStmt *stmt) {
  stmt->decorator = transformForDecorator(stmt->decorator);
  // transform(stmt->decorator);

  std::string breakVar;
  // Needs in-advance transformation to prevent name clashes with the iterator variable
  stmt->iter = transform(stmt->iter);

  // Check for for-else clause
  StmtPtr assign = nullptr;
  if (stmt->elseSuite && stmt->elseSuite->firstInBlock()) {
    breakVar = ctx->cache->getTemporaryVar("no_break");
    assign = transform(N<AssignStmt>(N<IdExpr>(breakVar), N<BoolExpr>(true)));
  }

  // Extract the iterator type of the for
  auto iterType = stmt->iter->getType()->getClass();
  if (!iterType)
    return; // wait until the iterator is known

  auto [delay, staticLoop] = transformStaticForLoop(stmt);
  if (delay)
    return;
<<<<<<< HEAD
  if (staticLoop) {
    resultStmt = staticLoop;
=======

  bool maybeHeterogenous =
      iterType->name == TYPE_TUPLE || startswith(iterType->name, TYPE_KWTUPLE);
  if (maybeHeterogenous && !iterType->canRealize()) {
    return; // wait until the tuple is fully realizable
  } else if (maybeHeterogenous && iterType->getHeterogenousTuple()) {
    // Case: iterating a heterogenous tuple
    resultStmt = transformHeterogenousTupleFor(stmt);
>>>>>>> e7bb5c16
    return;
  }

  // Case: iterating a non-generator. Wrap with `__iter__`
  if (iterType->name != "Generator" && !stmt->wrapped) {
    stmt->iter = transform(N<CallExpr>(N<DotExpr>(stmt->iter, "__iter__")));
    iterType = stmt->iter->getType()->getClass();
    stmt->wrapped = true;
  }

  ctx->getBase()->loops.emplace_back(breakVar);
  auto var = stmt->var->getId();
  seqassert(var, "corrupt for variable: {}", stmt->var);

  if (!stmt->var->hasAttr(ExprAttr::Dominated)) {
    ctx->addVar(var->value, ctx->generateCanonicalName(var->value), ctx->getUnbound());
  }
  transform(stmt->var);

  // Unify iterator variable and the iterator type
  if (iterType && iterType->name != "Generator")
    E(Error::EXPECTED_GENERATOR, stmt->iter);
  if (iterType)
    unify(stmt->var->type, iterType->generics[0].type);

<<<<<<< HEAD
  ctx->staticLoops.emplace_back("");
=======
  ctx->staticLoops.emplace_back();
>>>>>>> e7bb5c16
  ctx->blockLevel++;
  transform(stmt->suite);
  ctx->blockLevel--;
  ctx->staticLoops.pop_back();

  // Complete while-else clause
  if (stmt->elseSuite && stmt->elseSuite->firstInBlock()) {
    auto es = stmt->elseSuite;
    stmt->elseSuite = nullptr;
    resultStmt = transform(N<SuiteStmt>(assign, stmt->shared_from_this(),
                                        N<IfStmt>(N<IdExpr>(breakVar), es)));
  }

  ctx->getBase()->loops.pop_back();

  if (stmt->iter->isDone() && stmt->suite->isDone())
    stmt->setDone();
}

/// Transform and check for OpenMP decorator.
/// @example
///   `@par(num_threads=2, openmp="schedule(static)")` ->
///   `for_par(num_threads=2, schedule="static")`
ExprPtr TypecheckVisitor::transformForDecorator(const ExprPtr &decorator) {
  if (!decorator)
    return nullptr;
  ExprPtr callee = decorator;
  if (auto c = callee->getCall())
    callee = c->expr;
  transform(callee);
  if (!callee || !(callee->getId() && startswith(callee->getId()->value, "std.openmp.for_par.0"))) {
    E(Error::LOOP_DECORATOR, decorator);
  }
  std::vector<CallExpr::Arg> args;
  std::string openmp;
  std::vector<CallExpr::Arg> omp;
  if (auto c = decorator->getCall())
    for (auto &a : c->args) {
      if (a.name == "openmp" ||
          (a.name.empty() && openmp.empty() && a.value->getString())) {
        omp = parseOpenMP(ctx->cache, a.value->getString()->getValue(),
                          a.value->getSrcInfo());
      } else {
        args.emplace_back(a.name, transform(a.value));
      }
    }
  for (auto &a : omp)
    args.emplace_back(a.name, transform(a.value));
  return transform(N<CallExpr>(transform(N<IdExpr>("for_par")), args));
}

/// Handle static for constructs.
/// @example
///   `for i in statictuple(1, x): <suite>` ->
///   ```loop = True
///      while loop:
///        while loop:
///          i: Static[int] = 1; <suite>; break
///        while loop:
///          i = x; <suite>; break
///        loop = False   # also set to False on break
/// If a loop is flat, while wrappers are removed.
/// A separate suite is generated for each static iteration.
std::pair<bool, StmtPtr> TypecheckVisitor::transformStaticForLoop(ForStmt *stmt) {
  auto loopVar = ctx->cache->getTemporaryVar("loop");
<<<<<<< HEAD
  auto suite = clean_clone(stmt->suite);
  auto [ok, delay, preamble, items] = transformStaticLoopCall(
      stmt->var, suite, stmt->iter, [&](const StmtPtr &assigns) {
        auto brk = N<BreakStmt>();
        brk->setDone(); // Avoid transforming this one to continue
        // var [: Static] := expr; suite...
        auto loop =
            N<WhileStmt>(N<IdExpr>(loopVar), N<SuiteStmt>(assigns, clone(suite), brk));
        loop->gotoVar = loopVar;
        return loop;
      });
  if (!ok)
    return {false, nullptr};
  if (delay)
    return {true, nullptr};

  // Close the loop
  auto a = N<AssignStmt>(N<IdExpr>(loopVar), N<BoolExpr>(false));
  a->setUpdate();
  auto block = N<SuiteStmt>();
  for (auto &i : items)
    block->stmts.push_back(std::dynamic_pointer_cast<Stmt>(i));
  block->stmts.push_back(a);
  ctx->blockLevel++;
  StmtPtr loop =
      N<SuiteStmt>(preamble, N<AssignStmt>(N<IdExpr>(loopVar), N<BoolExpr>(true)),
                   N<WhileStmt>(N<IdExpr>(loopVar), block));
  transform(loop);
  ctx->blockLevel--;
  return {false, loop};
=======

  std::vector<std::string> vars{var};
  auto suiteVec = stmt->suite->getSuite();
  auto oldSuite = suiteVec ? suiteVec->clone() : nullptr;
  for (int validI = 0; suiteVec && validI < suiteVec->stmts.size(); validI++) {
    if (auto a = suiteVec->stmts[validI]->getAssign())
      if (a->rhs && a->rhs->getIndex())
        if (a->rhs->getIndex()->expr->isId(var)) {
          vars.push_back(a->lhs->getId()->value);
          suiteVec->stmts[validI] = nullptr;
          continue;
        }
    break;
  }
  if (vars.size() > 1)
    vars.erase(vars.begin());
  auto [ok, items] = transformStaticLoopCall(vars, stmt->iter, [&](StmtPtr assigns) {
    StmtPtr ret = nullptr;
    if (!stmt->flat) {
      auto brk = N<BreakStmt>();
      brk->setDone(); // Avoid transforming this one to continue
      // var [: Static] := expr; suite...
      auto loop = N<WhileStmt>(N<IdExpr>(loopVar),
                               N<SuiteStmt>(assigns, clone(stmt->suite), brk));
      loop->gotoVar = loopVar;
      ret = loop;
    } else {
      ret = N<SuiteStmt>(assigns, clone(stmt->suite));
    }
    return ret;
  });
  if (!ok) {
    if (oldSuite)
      stmt->suite = oldSuite;
    return nullptr;
  }

  // Close the loop
  auto block = N<SuiteStmt>();
  for (auto &i : items)
    block->stmts.push_back(std::dynamic_pointer_cast<Stmt>(i));
  StmtPtr loop = nullptr;
  if (!stmt->flat) {
    ctx->blockLevel++;
    auto a = N<AssignStmt>(N<IdExpr>(loopVar), N<BoolExpr>(false));
    a->setUpdate();
    block->stmts.push_back(a);
    loop = transform(N<SuiteStmt>(N<AssignStmt>(N<IdExpr>(loopVar), N<BoolExpr>(true)),
                                  N<WhileStmt>(N<IdExpr>(loopVar), block)));
    ctx->blockLevel--;
  } else {
    loop = transform(block);
  }
  return loop;
>>>>>>> e7bb5c16
}

std::tuple<bool, bool, StmtPtr, std::vector<std::shared_ptr<codon::SrcObject>>>
TypecheckVisitor::transformStaticLoopCall(
    const ExprPtr &varExpr, StmtPtr &varSuite, const ExprPtr &iter,
    const std::function<std::shared_ptr<codon::SrcObject>(StmtPtr)> &wrap,
    bool allowNonHeterogenous) {
  if (!iter->type->getClass())
    return {true, true, nullptr, {}};

  seqassert(varExpr->getId(), "bad varExpr");
  std::function<int(StmtPtr &, const std::function<void(StmtPtr &)> &)> iterFn;
  iterFn = [&iterFn](StmtPtr &s, const std::function<void(StmtPtr &)> &fn) -> int {
    // if (n <= 0)
    // return 0;
    if (!s)
      return 0;
    if (auto su = s->getSuite()) {
      int i = 0;
      for (auto &si : su->stmts) {
        i += iterFn(si, fn);
        // if (i >= n)
        // break;
      }
      return i;
    } else {
      fn(s);
      return 1;
    }
  };
  std::vector<std::string> vars{varExpr->getId()->value};
  iterFn(varSuite, [&](StmtPtr &s) {
    if (auto a = s->getAssign()) {
      if (a->rhs && a->rhs->getIndex())
        if (a->rhs->getIndex()->expr->isId(vars[0])) {
          vars.push_back(a->lhs->getId()->value);
          s = nullptr;
        }
    }
  });
  if (vars.size() > 1)
    vars.erase(vars.begin());
  if (vars.empty())
    return {false, false, nullptr, {}};

  StmtPtr preamble = nullptr;
  auto fn = iter->getCall() ? iter->getCall()->expr->getId() : nullptr;
  auto stmt = N<AssignStmt>(N<IdExpr>(vars[0]), nullptr, nullptr);
  std::vector<std::shared_ptr<codon::SrcObject>> block;
  if (fn && startswith(fn->value, "statictuple")) {
    auto &args = iter->getCall()->args[0].value->getCall()->args;
    if (vars.size() != 1)
      error("expected one item");
    for (auto &a : args) {
      stmt->rhs = transform(clean_clone(a.value));
      if (auto st = stmt->rhs->type->getStatic()) {
        stmt->type = N<IndexExpr>(N<IdExpr>("Static"), N<IdExpr>(st->name));
      } else {
        stmt->type = nullptr;
      }
      block.push_back(wrap(clone(stmt)));
    }
  } else if (fn && startswith(fn->value, "std.internal.types.range.staticrange.0:1")) {
    if (vars.size() != 1)
      error("expected one item");
    auto ed = fn->type->getFunc()->funcGenerics[0].type->getIntStatic()->value;
    if (ed > MAX_STATIC_ITER)
      E(Error::STATIC_RANGE_BOUNDS, fn, MAX_STATIC_ITER, ed);
    for (int64_t i = 0; i < ed; i++) {
      stmt->rhs = N<IntExpr>(i);
      stmt->type = N<IndexExpr>(N<IdExpr>("Static"), N<IdExpr>("int"));
      block.push_back(wrap(clone(stmt)));
    }
  } else if (fn && startswith(fn->value, "std.internal.types.range.staticrange.0")) {
    if (vars.size() != 1)
      error("expected one item");
    auto st = fn->type->getFunc()->funcGenerics[0].type->getIntStatic()->value;
    auto ed = fn->type->getFunc()->funcGenerics[1].type->getIntStatic()->value;
    auto step = fn->type->getFunc()->funcGenerics[2].type->getIntStatic()->value;
    if (abs(st - ed) / abs(step) > MAX_STATIC_ITER)
      E(Error::STATIC_RANGE_BOUNDS, fn, MAX_STATIC_ITER, abs(st - ed) / abs(step));
    for (int64_t i = st; step > 0 ? i < ed : i > ed; i += step) {
      stmt->rhs = N<IntExpr>(i);
      stmt->type = N<IndexExpr>(N<IdExpr>("Static"), N<IdExpr>("int"));
      block.push_back(wrap(clone(stmt)));
    }
  } else if (fn && startswith(fn->value, "std.internal.static.fn_overloads.0")) {
    if (vars.size() != 1)
      error("expected one item");
    if (auto fna = ctx->getFunctionArgs(fn->type)) {
      auto [generics, args] = *fna;
      auto typ = generics[0]->getClass();
      seqassert(generics[1]->getStrStatic(), "bad static string");
      auto name = generics[1]->getStrStatic()->value;
      if (auto n = in(ctx->cache->classes[typ->name].methods, name)) {
        auto &mt = ctx->cache->overloads[*n];
        for (int mti = int(mt.size()) - 1; mti >= 0; mti--) {
          auto &method = mt[mti];
          if (endswith(method, ":dispatch") || !ctx->cache->functions[method].type)
            continue;
          // if (method.age <= ctx->age) {
          if (typ->getHeterogenousTuple()) {
            auto &ast = ctx->cache->functions[method].ast;
            if (ast->hasAttr("autogenerated") &&
                (endswith(ast->name, ".__iter__") ||
                 endswith(ast->name, ".__getitem__"))) {
              // ignore __getitem__ and other heterogenuous methods
              continue;
            }
          }
            stmt->rhs = N<IdExpr>(method);
            block.push_back(wrap(clone(stmt)));
            // }
        }
      }
    } else {
      error("bad call to fn_overloads");
    }
  } else if (fn && startswith(fn->value, "std.internal.builtin.staticenumerate.0")) {
    if (vars.size() != 2)
      error("expected two items");
    if (auto fna = ctx->getFunctionArgs(fn->type)) {
      auto [generics, args] = *fna;
<<<<<<< HEAD
      auto typ = args[0]->getClass();
      if (!typ || !typ->isRecord())
        error("staticenumerate needs a tuple");
      for (size_t i = 0; i < ctx->cache->classes[typ->name].fields.size(); i++) {
        auto b = N<SuiteStmt>(
            {N<AssignStmt>(N<IdExpr>(vars[0]), N<IntExpr>(i),
                           N<IndexExpr>(N<IdExpr>("Static"), N<IdExpr>("int"))),
             N<AssignStmt>(
                 N<IdExpr>(vars[1]),
                 N<IndexExpr>(clone(iter->getCall()->args[0].value), N<IntExpr>(i)))});
        block.push_back(wrap(b));
=======
      if (auto typ = args[0]->getRecord()) {
        for (size_t i = 0; i < typ->args.size(); i++) {
          auto b = N<SuiteStmt>(
              {N<AssignStmt>(N<IdExpr>(vars[0]), N<IntExpr>(i),
                             NT<IndexExpr>(NT<IdExpr>("Static"), NT<IdExpr>("int"))),
               N<AssignStmt>(N<IdExpr>(vars[1]),
                             N<IndexExpr>(iter->getCall()->args[0].value->clone(),
                                          N<IntExpr>(i)))});
          block.push_back(wrap(b));
        }
      } else {
        error("staticenumerate needs a tuple");
>>>>>>> e7bb5c16
      }
    } else {
      error("bad call to staticenumerate");
    }
  } else if (fn && startswith(fn->value, "std.internal.internal.vars.0")) {
    if (auto fna = ctx->getFunctionArgs(fn->type)) {
      auto [generics, args] = *fna;

      bool withIdx = generics[0]->getBoolStatic()->value;
      if (!withIdx && vars.size() != 2)
        error("expected two items");
      else if (withIdx && vars.size() != 3)
        error("expected three items");
      auto typ = args[0]->getClass();
      size_t idx = 0;
      for (auto &f : getClassFields(typ.get())) {
        std::vector<StmtPtr> stmts;
        if (withIdx) {
          stmts.push_back(
              N<AssignStmt>(N<IdExpr>(vars[0]), N<IntExpr>(idx),
                            N<IndexExpr>(N<IdExpr>("Static"), N<IdExpr>("int"))));
        }
        stmts.push_back(
            N<AssignStmt>(N<IdExpr>(vars[withIdx]), N<StringExpr>(f.name),
                          N<IndexExpr>(N<IdExpr>("Static"), N<IdExpr>("str"))));
        stmts.push_back(
            N<AssignStmt>(N<IdExpr>(vars[withIdx + 1]),
                          N<DotExpr>(clone(iter->getCall()->args[0].value), f.name)));
        auto b = N<SuiteStmt>(stmts);
        block.push_back(wrap(b));
        idx++;
      }
    } else {
      error("bad call to vars");
    }
  } else if (fn && startswith(fn->value, "std.internal.static.vars_types.0")) {
    if (auto fna = ctx->getFunctionArgs(fn->type)) {
      auto [generics, args] = *fna;

      auto typ = realize(generics[0]->getClass());
      bool withIdx = generics[1]->getBoolStatic()->value;
      if (!withIdx && vars.size() != 1)
        error("expected one item");
      else if (withIdx && vars.size() != 2)
        error("expected two items");

      seqassert(typ, "vars_types expects a realizable type, got '{}' instead",
                generics[0]);

      if (auto utyp = typ->getUnion()) {
        for (size_t i = 0; i < utyp->getRealizationTypes().size(); i++) {
          std::vector<StmtPtr> stmts;
          if (withIdx) {
            stmts.push_back(
                N<AssignStmt>(N<IdExpr>(vars[0]), N<IntExpr>(i),
                              NT<IndexExpr>(NT<IdExpr>("Static"), NT<IdExpr>("int"))));
          }
          stmts.push_back(
<<<<<<< HEAD
              N<AssignStmt>(N<IdExpr>(vars[0]), N<IntExpr>(idx),
                            N<IndexExpr>(N<IdExpr>("Static"), N<IdExpr>("int"))));
        }
        stmts.push_back(
            N<AssignStmt>(N<IdExpr>(vars[withIdx]), N<IdExpr>(ta->realizedName())));
        auto b = N<SuiteStmt>(stmts);
        block.push_back(wrap(b));
        idx++;
=======
              N<AssignStmt>(N<IdExpr>(vars[1]),
                            N<IdExpr>(utyp->getRealizationTypes()[i]->realizedName())));
          auto b = N<SuiteStmt>(stmts);
          block.push_back(wrap(b));
        }
      } else {
        size_t idx = 0;
        for (auto &f : getClassFields(typ->getClass().get())) {
          auto ta = realize(ctx->instantiate(f.type, typ->getClass()));
          seqassert(ta, "cannot realize '{}'", f.type->debugString(1));
          std::vector<StmtPtr> stmts;
          if (withIdx) {
            stmts.push_back(
                N<AssignStmt>(N<IdExpr>(vars[0]), N<IntExpr>(idx),
                              NT<IndexExpr>(NT<IdExpr>("Static"), NT<IdExpr>("int"))));
          }
          stmts.push_back(
              N<AssignStmt>(N<IdExpr>(vars[withIdx]), NT<IdExpr>(ta->realizedName())));
          auto b = N<SuiteStmt>(stmts);
          block.push_back(wrap(b));
          idx++;
        }
>>>>>>> e7bb5c16
      }
    } else {
      error("bad call to vars");
    }
  } else {
    bool maybeHeterogenous = startswith(iter->type->getClass()->name, TYPE_TUPLE);
    if (maybeHeterogenous) {
      if (!iter->type->canRealize())
        return {true, true, nullptr, {}}; // wait until the tuple is fully realizable
      if (!iter->type->getClass()->getHeterogenousTuple() && !allowNonHeterogenous)
        return {false, false, nullptr, {}};

      std::string tupleVar;
      if (!iter->getId()) {
        tupleVar = ctx->cache->getTemporaryVar("tuple");
        preamble = N<AssignStmt>(N<IdExpr>(tupleVar), iter);
      } else {
        tupleVar = iter->getId()->value;
      }
      for (size_t i = 0; i < iter->type->getClass()->generics.size(); i++) {
        auto s = N<SuiteStmt>();
        if (vars.size() > 1) {
          for (size_t j = 0; j < vars.size(); j++) {
            s->stmts.push_back(N<AssignStmt>(
                N<IdExpr>(vars[j]),
                N<IndexExpr>(N<IndexExpr>(N<IdExpr>(tupleVar), N<IntExpr>(i)),
                             N<IntExpr>(j))));
          }
        } else {
          s->stmts.push_back(N<AssignStmt>(
              N<IdExpr>(vars[0]), N<IndexExpr>(N<IdExpr>(tupleVar), N<IntExpr>(i))));
        }
        block.push_back(wrap(s));
      }
      return {true, false, preamble, block};
    }
    return {false, false, nullptr, {}};
  }
  return {true, false, preamble, block};
}

} // namespace codon::ast<|MERGE_RESOLUTION|>--- conflicted
+++ resolved
@@ -23,6 +23,7 @@
 void TypecheckVisitor::visit(BreakStmt *stmt) {
   if (!ctx->getBase()->getLoop())
     E(Error::EXPECTED_LOOP, stmt, "break");
+  ctx->getBase()->getLoop()->flat = false;
   if (!ctx->getBase()->getLoop()->breakVar.empty()) {
     resultStmt =
         N<SuiteStmt>(transform(N<AssignStmt>(
@@ -43,6 +44,7 @@
 void TypecheckVisitor::visit(ContinueStmt *stmt) {
   if (!ctx->getBase()->getLoop())
     E(Error::EXPECTED_LOOP, stmt, "continue");
+  ctx->getBase()->getLoop()->flat = false;
 
   stmt->setDone();
   if (!ctx->staticLoops.back().empty()) {
@@ -70,7 +72,9 @@
 
   ctx->staticLoops.push_back(stmt->gotoVar.empty() ? "" : stmt->gotoVar);
   ctx->getBase()->loops.emplace_back(breakVar);
-  stmt->cond = transform(N<CallExpr>(N<DotExpr>(stmt->cond, "__bool__")));
+  transform(stmt->cond);
+  if (stmt->cond->type->getClass() && !stmt->cond->type->is("bool"))
+    stmt->cond = transform(N<CallExpr>(N<DotExpr>(stmt->cond, "__bool__")));
 
   ctx->blockLevel++;
   transform(stmt->suite);
@@ -115,19 +119,8 @@
   auto [delay, staticLoop] = transformStaticForLoop(stmt);
   if (delay)
     return;
-<<<<<<< HEAD
   if (staticLoop) {
     resultStmt = staticLoop;
-=======
-
-  bool maybeHeterogenous =
-      iterType->name == TYPE_TUPLE || startswith(iterType->name, TYPE_KWTUPLE);
-  if (maybeHeterogenous && !iterType->canRealize()) {
-    return; // wait until the tuple is fully realizable
-  } else if (maybeHeterogenous && iterType->getHeterogenousTuple()) {
-    // Case: iterating a heterogenous tuple
-    resultStmt = transformHeterogenousTupleFor(stmt);
->>>>>>> e7bb5c16
     return;
   }
 
@@ -153,17 +146,16 @@
   if (iterType)
     unify(stmt->var->type, iterType->generics[0].type);
 
-<<<<<<< HEAD
-  ctx->staticLoops.emplace_back("");
-=======
   ctx->staticLoops.emplace_back();
->>>>>>> e7bb5c16
   ctx->blockLevel++;
   transform(stmt->suite);
   ctx->blockLevel--;
   ctx->staticLoops.pop_back();
 
-  // Complete while-else clause
+  if (ctx->getBase()->getLoop()->flat)
+    stmt->flat = true;
+
+  // Complete for-else clause
   if (stmt->elseSuite && stmt->elseSuite->firstInBlock()) {
     auto es = stmt->elseSuite;
     stmt->elseSuite = nullptr;
@@ -188,7 +180,8 @@
   if (auto c = callee->getCall())
     callee = c->expr;
   transform(callee);
-  if (!callee || !(callee->getId() && startswith(callee->getId()->value, "std.openmp.for_par.0"))) {
+  if (!callee || !(callee->getId() &&
+                   startswith(callee->getId()->value, "std.openmp.for_par.0"))) {
     E(Error::LOOP_DECORATOR, decorator);
   }
   std::vector<CallExpr::Arg> args;
@@ -223,74 +216,27 @@
 /// A separate suite is generated for each static iteration.
 std::pair<bool, StmtPtr> TypecheckVisitor::transformStaticForLoop(ForStmt *stmt) {
   auto loopVar = ctx->cache->getTemporaryVar("loop");
-<<<<<<< HEAD
   auto suite = clean_clone(stmt->suite);
   auto [ok, delay, preamble, items] = transformStaticLoopCall(
       stmt->var, suite, stmt->iter, [&](const StmtPtr &assigns) {
-        auto brk = N<BreakStmt>();
-        brk->setDone(); // Avoid transforming this one to continue
-        // var [: Static] := expr; suite...
-        auto loop =
-            N<WhileStmt>(N<IdExpr>(loopVar), N<SuiteStmt>(assigns, clone(suite), brk));
-        loop->gotoVar = loopVar;
-        return loop;
+        StmtPtr ret = nullptr;
+        if (!stmt->flat) {
+          auto brk = N<BreakStmt>();
+          brk->setDone(); // Avoid transforming this one to continue
+          // var [: Static] := expr; suite...
+          auto loop = N<WhileStmt>(N<IdExpr>(loopVar),
+                                   N<SuiteStmt>(assigns, clone(suite), brk));
+          loop->gotoVar = loopVar;
+          ret = loop;
+        } else {
+          ret = N<SuiteStmt>(assigns, clone(stmt->suite));
+        }
+        return ret;
       });
   if (!ok)
     return {false, nullptr};
   if (delay)
     return {true, nullptr};
-
-  // Close the loop
-  auto a = N<AssignStmt>(N<IdExpr>(loopVar), N<BoolExpr>(false));
-  a->setUpdate();
-  auto block = N<SuiteStmt>();
-  for (auto &i : items)
-    block->stmts.push_back(std::dynamic_pointer_cast<Stmt>(i));
-  block->stmts.push_back(a);
-  ctx->blockLevel++;
-  StmtPtr loop =
-      N<SuiteStmt>(preamble, N<AssignStmt>(N<IdExpr>(loopVar), N<BoolExpr>(true)),
-                   N<WhileStmt>(N<IdExpr>(loopVar), block));
-  transform(loop);
-  ctx->blockLevel--;
-  return {false, loop};
-=======
-
-  std::vector<std::string> vars{var};
-  auto suiteVec = stmt->suite->getSuite();
-  auto oldSuite = suiteVec ? suiteVec->clone() : nullptr;
-  for (int validI = 0; suiteVec && validI < suiteVec->stmts.size(); validI++) {
-    if (auto a = suiteVec->stmts[validI]->getAssign())
-      if (a->rhs && a->rhs->getIndex())
-        if (a->rhs->getIndex()->expr->isId(var)) {
-          vars.push_back(a->lhs->getId()->value);
-          suiteVec->stmts[validI] = nullptr;
-          continue;
-        }
-    break;
-  }
-  if (vars.size() > 1)
-    vars.erase(vars.begin());
-  auto [ok, items] = transformStaticLoopCall(vars, stmt->iter, [&](StmtPtr assigns) {
-    StmtPtr ret = nullptr;
-    if (!stmt->flat) {
-      auto brk = N<BreakStmt>();
-      brk->setDone(); // Avoid transforming this one to continue
-      // var [: Static] := expr; suite...
-      auto loop = N<WhileStmt>(N<IdExpr>(loopVar),
-                               N<SuiteStmt>(assigns, clone(stmt->suite), brk));
-      loop->gotoVar = loopVar;
-      ret = loop;
-    } else {
-      ret = N<SuiteStmt>(assigns, clone(stmt->suite));
-    }
-    return ret;
-  });
-  if (!ok) {
-    if (oldSuite)
-      stmt->suite = oldSuite;
-    return nullptr;
-  }
 
   // Close the loop
   auto block = N<SuiteStmt>();
@@ -308,8 +254,7 @@
   } else {
     loop = transform(block);
   }
-  return loop;
->>>>>>> e7bb5c16
+  return {false, loop};
 }
 
 std::tuple<bool, bool, StmtPtr, std::vector<std::shared_ptr<codon::SrcObject>>>
@@ -404,7 +349,7 @@
       auto typ = generics[0]->getClass();
       seqassert(generics[1]->getStrStatic(), "bad static string");
       auto name = generics[1]->getStrStatic()->value;
-      if (auto n = in(ctx->cache->classes[typ->name].methods, name)) {
+      if (auto n = in(ctx->cache->getClass(typ)->methods, name)) {
         auto &mt = ctx->cache->overloads[*n];
         for (int mti = int(mt.size()) - 1; mti >= 0; mti--) {
           auto &method = mt[mti];
@@ -420,9 +365,9 @@
               continue;
             }
           }
-            stmt->rhs = N<IdExpr>(method);
-            block.push_back(wrap(clone(stmt)));
-            // }
+          stmt->rhs = N<IdExpr>(method);
+          block.push_back(wrap(clone(stmt)));
+          // }
         }
       }
     } else {
@@ -433,32 +378,19 @@
       error("expected two items");
     if (auto fna = ctx->getFunctionArgs(fn->type)) {
       auto [generics, args] = *fna;
-<<<<<<< HEAD
       auto typ = args[0]->getClass();
-      if (!typ || !typ->isRecord())
-        error("staticenumerate needs a tuple");
-      for (size_t i = 0; i < ctx->cache->classes[typ->name].fields.size(); i++) {
-        auto b = N<SuiteStmt>(
-            {N<AssignStmt>(N<IdExpr>(vars[0]), N<IntExpr>(i),
-                           N<IndexExpr>(N<IdExpr>("Static"), N<IdExpr>("int"))),
-             N<AssignStmt>(
-                 N<IdExpr>(vars[1]),
-                 N<IndexExpr>(clone(iter->getCall()->args[0].value), N<IntExpr>(i)))});
-        block.push_back(wrap(b));
-=======
-      if (auto typ = args[0]->getRecord()) {
-        for (size_t i = 0; i < typ->args.size(); i++) {
+      if (typ && typ->isRecord()) {
+        for (size_t i = 0; i < getClassFields(typ.get()).size(); i++) {
           auto b = N<SuiteStmt>(
               {N<AssignStmt>(N<IdExpr>(vars[0]), N<IntExpr>(i),
-                             NT<IndexExpr>(NT<IdExpr>("Static"), NT<IdExpr>("int"))),
+                             N<IndexExpr>(N<IdExpr>("Static"), N<IdExpr>("int"))),
                N<AssignStmt>(N<IdExpr>(vars[1]),
-                             N<IndexExpr>(iter->getCall()->args[0].value->clone(),
+                             N<IndexExpr>(clone(iter->getCall()->args[0].value),
                                           N<IntExpr>(i)))});
           block.push_back(wrap(b));
         }
       } else {
         error("staticenumerate needs a tuple");
->>>>>>> e7bb5c16
       }
     } else {
       error("bad call to staticenumerate");
@@ -514,19 +446,9 @@
           if (withIdx) {
             stmts.push_back(
                 N<AssignStmt>(N<IdExpr>(vars[0]), N<IntExpr>(i),
-                              NT<IndexExpr>(NT<IdExpr>("Static"), NT<IdExpr>("int"))));
+                              N<IndexExpr>(N<IdExpr>("Static"), N<IdExpr>("int"))));
           }
           stmts.push_back(
-<<<<<<< HEAD
-              N<AssignStmt>(N<IdExpr>(vars[0]), N<IntExpr>(idx),
-                            N<IndexExpr>(N<IdExpr>("Static"), N<IdExpr>("int"))));
-        }
-        stmts.push_back(
-            N<AssignStmt>(N<IdExpr>(vars[withIdx]), N<IdExpr>(ta->realizedName())));
-        auto b = N<SuiteStmt>(stmts);
-        block.push_back(wrap(b));
-        idx++;
-=======
               N<AssignStmt>(N<IdExpr>(vars[1]),
                             N<IdExpr>(utyp->getRealizationTypes()[i]->realizedName())));
           auto b = N<SuiteStmt>(stmts);
@@ -541,21 +463,20 @@
           if (withIdx) {
             stmts.push_back(
                 N<AssignStmt>(N<IdExpr>(vars[0]), N<IntExpr>(idx),
-                              NT<IndexExpr>(NT<IdExpr>("Static"), NT<IdExpr>("int"))));
+                              N<IndexExpr>(N<IdExpr>("Static"), N<IdExpr>("int"))));
           }
           stmts.push_back(
-              N<AssignStmt>(N<IdExpr>(vars[withIdx]), NT<IdExpr>(ta->realizedName())));
+              N<AssignStmt>(N<IdExpr>(vars[withIdx]), N<IdExpr>(ta->realizedName())));
           auto b = N<SuiteStmt>(stmts);
           block.push_back(wrap(b));
           idx++;
         }
->>>>>>> e7bb5c16
       }
     } else {
       error("bad call to vars");
     }
   } else {
-    bool maybeHeterogenous = startswith(iter->type->getClass()->name, TYPE_TUPLE);
+    bool maybeHeterogenous = iter->type->is(TYPE_TUPLE);
     if (maybeHeterogenous) {
       if (!iter->type->canRealize())
         return {true, true, nullptr, {}}; // wait until the tuple is fully realizable
