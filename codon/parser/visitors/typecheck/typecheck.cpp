// Copyright (C) 2022-2023 Exaloop Inc. <https://exaloop.io>

#include "typecheck.h"

#include <memory>
#include <utility>
#include <vector>

#include "codon/parser/ast.h"
#include "codon/parser/common.h"
#include "codon/parser/visitors/simplify/ctx.h"
#include "codon/parser/visitors/typecheck/ctx.h"
#include <fmt/format.h>

using fmt::format;
using namespace codon::error;

namespace codon::ast {

using namespace types;

StmtPtr TypecheckVisitor::apply(Cache *cache, const StmtPtr &stmts) {
  if (!cache->typeCtx)
    cache->typeCtx = std::make_shared<TypeContext>(cache);
  TypecheckVisitor v(cache->typeCtx);
  auto s = v.inferTypes(clone(stmts), true);
  if (!s) {
    v.error("cannot typecheck the program");
  }
  if (s->getSuite())
    v.prepareVTables();
  return s;
}

/**************************************************************************************/

TypecheckVisitor::TypecheckVisitor(std::shared_ptr<TypeContext> ctx,
                                   const std::shared_ptr<std::vector<StmtPtr>> &stmts)
    : ctx(std::move(ctx)) {
  prependStmts = stmts ? stmts : std::make_shared<std::vector<StmtPtr>>();
}

/**************************************************************************************/

/// Transform an expression node.
ExprPtr TypecheckVisitor::transform(ExprPtr &expr) {
  if (!expr)
    return nullptr;

  auto typ = expr->type;
  if (!expr->done) {
    TypecheckVisitor v(ctx, prependStmts);
    v.setSrcInfo(expr->getSrcInfo());
    ctx->pushSrcInfo(expr->getSrcInfo());
    expr->accept(v);
    ctx->popSrcInfo();
    if (v.resultExpr) {
      v.resultExpr->attributes |= expr->attributes;
      v.resultExpr->origExpr = expr;
      expr = v.resultExpr;
    }
    seqassert(expr->type, "type not set for {}", expr);
    unify(typ, expr->type);
    if (expr->done)
      ctx->changedNodes++;
  }
  realize(typ);
  LOG_TYPECHECK("[expr] {}: {}{}", getSrcInfo(), expr, expr->isDone() ? "[done]" : "");
  return expr;
}

/// Transform a type expression node.
/// Special case: replace `None` with `NoneType`
/// @throw @c ParserException if a node is not a type (use @c transform instead).
ExprPtr TypecheckVisitor::transformType(ExprPtr &expr) {
  if (expr && expr->getNone()) {
    expr = N<IdExpr>(expr->getSrcInfo(), "NoneType");
    expr->markType();
  }
  transform(expr);
  if (expr) {
    if (!expr->isType() && expr->isStatic()) {
      expr->setType(Type::makeStatic(ctx->cache, expr));
    } else if (!expr->isType()) {
      E(Error::EXPECTED_TYPE, expr, "type");
    } else {
      expr->setType(ctx->instantiate(expr->getType()));
    }
  }
  return expr;
}

void TypecheckVisitor::defaultVisit(Expr *e) {
  seqassert(false, "unexpected AST node {}", e->toString());
}

/// Transform a statement node.
StmtPtr TypecheckVisitor::transform(StmtPtr &stmt) {
  if (!stmt || stmt->done)
    return stmt;

  TypecheckVisitor v(ctx);
  v.setSrcInfo(stmt->getSrcInfo());
  auto oldAge = ctx->age;
  stmt->age = ctx->age = std::max(stmt->age, oldAge);
  ctx->pushSrcInfo(stmt->getSrcInfo());
  stmt->accept(v);
  ctx->popSrcInfo();
  ctx->age = oldAge;
  if (v.resultStmt)
    stmt = v.resultStmt;
  if (!v.prependStmts->empty()) {
    if (stmt)
      v.prependStmts->push_back(stmt);
    bool done = true;
    for (auto &s : *(v.prependStmts))
      done &= s->done;
    stmt = N<SuiteStmt>(*v.prependStmts);
    stmt->done = done;
  }
  if (stmt->done)
    ctx->changedNodes++;
  // LOG_TYPECHECK("[stmt] {}: {}{}", getSrcInfo(), stmt, stmt->isDone() ? "[done]" :
  // "");
  return stmt;
}

void TypecheckVisitor::defaultVisit(Stmt *s) {
  seqassert(false, "unexpected AST node {}", s->toString());
}

/**************************************************************************************/

/// Typecheck statement expressions.
void TypecheckVisitor::visit(StmtExpr *expr) {
  auto done = true;
  for (auto &s : expr->stmts) {
    transform(s);
    done &= s->isDone();
  }
  transform(expr->expr);
  unify(expr->type, expr->expr->type);
  if (done && expr->expr->isDone())
    expr->setDone();
}

/// Typecheck a list of statements.
void TypecheckVisitor::visit(SuiteStmt *stmt) {
  std::vector<StmtPtr> stmts; // for filtering out nullptr statements
  auto done = true;
  for (auto &s : stmt->stmts) {
    if (ctx->returnEarly) {
      // If returnEarly is set (e.g., in the function) ignore the rest
      break;
    }
    if (transform(s)) {
      stmts.push_back(s);
      done &= stmts.back()->isDone();
    }
  }
  stmt->stmts = stmts;
  if (done)
    stmt->setDone();
}

/// Typecheck expression statements.
void TypecheckVisitor::visit(ExprStmt *stmt) {
  transform(stmt->expr);
  if (stmt->expr->isDone())
    stmt->setDone();
}

void TypecheckVisitor::visit(CommentStmt *stmt) { stmt->setDone(); }

/**************************************************************************************/

/// Select the best method indicated of an object that matches the given argument
/// types. See @c findMatchingMethods for details.
types::FuncTypePtr
TypecheckVisitor::findBestMethod(const ClassTypePtr &typ, const std::string &member,
                                 const std::vector<types::TypePtr> &args) {
  std::vector<CallExpr::Arg> callArgs;
  for (auto &a : args) {
    callArgs.push_back({"", std::make_shared<NoneExpr>()}); // dummy expression
    callArgs.back().value->setType(a);
  }
  auto methods = ctx->findMethod(typ->name, member, false);
  auto m = findMatchingMethods(typ, methods, callArgs);
  return m.empty() ? nullptr : m[0];
}

/// Select the best method indicated of an object that matches the given argument
/// types. See @c findMatchingMethods for details.
types::FuncTypePtr TypecheckVisitor::findBestMethod(const ClassTypePtr &typ,
                                                    const std::string &member,
                                                    const std::vector<ExprPtr> &args) {
  std::vector<CallExpr::Arg> callArgs;
  for (auto &a : args)
    callArgs.push_back({"", a});
  auto methods = ctx->findMethod(typ->name, member, false);
  auto m = findMatchingMethods(typ, methods, callArgs);
  return m.empty() ? nullptr : m[0];
}

/// Select the best method indicated of an object that matches the given argument
/// types. See @c findMatchingMethods for details.
types::FuncTypePtr TypecheckVisitor::findBestMethod(
    const ClassTypePtr &typ, const std::string &member,
    const std::vector<std::pair<std::string, types::TypePtr>> &args) {
  std::vector<CallExpr::Arg> callArgs;
  for (auto &[n, a] : args) {
    callArgs.push_back({n, std::make_shared<NoneExpr>()}); // dummy expression
    callArgs.back().value->setType(a);
  }
  auto methods = ctx->findMethod(typ->name, member, false);
  auto m = findMatchingMethods(typ, methods, callArgs);
  return m.empty() ? nullptr : m[0];
}

// Search expression tree for a identifier
class IdSearchVisitor : public CallbackASTVisitor<bool, bool> {
  std::string what;
  bool result;

public:
  IdSearchVisitor(std::string what) : what(std::move(what)), result(false) {}
  bool transform(const std::shared_ptr<Expr> &expr) override {
    if (result)
      return result;
    IdSearchVisitor v(what);
    if (expr)
      expr->accept(v);
    return v.result;
  }
  bool transform(const std::shared_ptr<Stmt> &stmt) override {
    if (result)
      return result;
    IdSearchVisitor v(what);
    if (stmt)
      stmt->accept(v);
    return v.result;
  }
  void visit(IdExpr *expr) override {
    if (expr->value == what)
      result = true;
  }
};

/// Check if a function can be called with the given arguments.
/// See @c reorderNamedArgs for details.
int TypecheckVisitor::canCall(const types::FuncTypePtr &fn,
                              const std::vector<CallExpr::Arg> &args) {
  std::vector<std::pair<types::TypePtr, size_t>> reordered;
  auto niGenerics = fn->ast->getNonInferrableGenerics();
  auto score = ctx->reorderNamedArgs(
      fn.get(), args,
      [&](int s, int k, const std::vector<std::vector<int>> &slots, bool _) {
        for (int si = 0; si < slots.size(); si++) {
          if (fn->ast->args[si].status == Param::Generic) {
            if (slots[si].empty()) {
              // is this "real" type?
              if (in(niGenerics, fn->ast->args[si].name) &&
                  !fn->ast->args[si].defaultValue)
                return -1;
              reordered.push_back({nullptr, 0});
            } else {
              reordered.push_back({args[slots[si][0]].value->type, slots[si][0]});
            }
          } else if (si == s || si == k || slots[si].size() != 1) {
            // Ignore *args, *kwargs and default arguments
            reordered.push_back({nullptr, 0});
          } else {
            reordered.push_back({args[slots[si][0]].value->type, slots[si][0]});
          }
        }
        return 0;
      },
      [](error::Error, const SrcInfo &, const std::string &) { return -1; });
  for (int ai = 0, mai = 0, gi = 0; score != -1 && ai < reordered.size(); ai++) {
    auto expectTyp = fn->ast->args[ai].status == Param::Normal
                         ? fn->getArgTypes()[mai++]
                         : fn->funcGenerics[gi++].type;
    auto [argType, argTypeIdx] = reordered[ai];
    if (!argType)
      continue;
    if (fn->ast->args[ai].status != Param::Normal) {
      // Check if this is a good generic!
      if (expectTyp && expectTyp->isStaticType()) {
        if (!args[argTypeIdx].value->isStatic()) {
          score = -1;
          break;
        } else {
          argType = Type::makeStatic(ctx->cache, args[argTypeIdx].value);
        }
      } else {
        /// TODO: check if these are real types or if traits are satisfied
        continue;
      }
    }
    try {
      ExprPtr dummy = std::make_shared<IdExpr>("");
      dummy->type = argType;
      dummy->setDone();
      wrapExpr(dummy, expectTyp, fn);
      types::Type::Unification undo;
      if (dummy->type->unify(expectTyp.get(), &undo) >= 0) {
        undo.undo();
      } else {
        score = -1;
      }
    } catch (const exc::ParserException &) {
      // Ignore failed wraps
      score = -1;
    }
  }
  return score;
}

/// Select the best method among the provided methods given the list of arguments.
/// See @c reorderNamedArgs for details.
std::vector<types::FuncTypePtr>
TypecheckVisitor::findMatchingMethods(const types::ClassTypePtr &typ,
                                      const std::vector<types::FuncTypePtr> &methods,
                                      const std::vector<CallExpr::Arg> &args) {
  // Pick the last method that accepts the given arguments.
  std::vector<types::FuncTypePtr> results;
  for (const auto &mi : methods) {
    if (!mi)
      continue; // avoid overloads that have not been seen yet
    auto method = ctx->instantiate(mi, typ)->getFunc();
    int score = canCall(method, args);
    if (score != -1) {
      results.push_back(mi);
    }
  }
  return results;
}

/// Wrap an expression to coerce it to the expected type if the type of the expression
/// does not match it. Also unify types.
/// @example
///   expected `Generator`                -> `expr.__iter__()`
///   expected `float`, got `int`         -> `float(expr)`
///   expected `Optional[T]`, got `T`     -> `Optional(expr)`
///   expected `T`, got `Optional[T]`     -> `unwrap(expr)`
///   expected `Function`, got a function -> partialize function
///   expected `T`, got `Union[T...]`     -> `__internal__.get_union(expr, T)`
///   expected `Union[T...]`, got `T`     -> `__internal__.new_union(expr, Union[T...])`
///   expected base class, got derived    -> downcast to base class
/// @param allowUnwrap allow optional unwrapping.
bool TypecheckVisitor::wrapExpr(ExprPtr &expr, const TypePtr &expectedType,
                                const FuncTypePtr &callee, bool allowUnwrap) {
  auto expectedClass = expectedType->getClass();
  auto exprClass = expr->getType()->getClass();
  auto doArgWrap =
      !callee || !callee->ast->hasAttr("std.internal.attributes.no_argument_wrap");
  if (!doArgWrap)
    return true;
  auto doTypeWrap =
      !callee || !callee->ast->hasAttr("std.internal.attributes.no_type_wrap");
  if (callee && expr->isType()) {
    auto c = expr->type->getClass();
    if (!c)
      return false;
    if (doTypeWrap) {
      if (c->getRecord())
<<<<<<< HEAD
        expr = transform(N<CallExpr>(expr, N<EllipsisExpr>()));
      else
        expr = transform(N<CallExpr>(
            N<IdExpr>("__internal__.class_ctr:0"),
            std::vector<CallExpr::Arg>{{"T", expr}, {"", N<EllipsisExpr>()}}));
=======
        expr = transform(N<CallExpr>(expr, N<EllipsisExpr>(EllipsisExpr::PARTIAL)));
      else
        expr = transform(N<CallExpr>(
            N<IdExpr>("__internal__.class_ctr:0"),
            std::vector<CallExpr::Arg>{{"T", expr},
                                       {"", N<EllipsisExpr>(EllipsisExpr::PARTIAL)}}));
>>>>>>> 53677d85
    }
  }

  std::unordered_set<std::string> hints = {"Generator", "float", TYPE_OPTIONAL,
                                           "pyobj"};
  if (!exprClass && expectedClass && in(hints, expectedClass->name)) {
    return false; // argument type not yet known.
  } else if (expectedClass && expectedClass->name == "Generator" &&
             exprClass->name != expectedClass->name && !expr->getEllipsis()) {
    // Note: do not do this in pipelines (TODO: why?)
    expr = transform(N<CallExpr>(N<DotExpr>(expr, "__iter__")));
  } else if (expectedClass && expectedClass->name == "float" &&
             exprClass->name == "int") {
    expr = transform(N<CallExpr>(N<IdExpr>("float"), expr));
  } else if (expectedClass && expectedClass->name == TYPE_OPTIONAL &&
             exprClass->name != expectedClass->name) {
    expr = transform(N<CallExpr>(N<IdExpr>(TYPE_OPTIONAL), expr));
  } else if (allowUnwrap && expectedClass && exprClass &&
             exprClass->name == TYPE_OPTIONAL &&
             exprClass->name != expectedClass->name) { // unwrap optional
    expr = transform(N<CallExpr>(N<IdExpr>(FN_UNWRAP), expr));
  } else if (expectedClass && expectedClass->name == "pyobj" &&
             exprClass->name != expectedClass->name) { // wrap to pyobj
    expr = transform(
        N<CallExpr>(N<IdExpr>("pyobj"), N<CallExpr>(N<DotExpr>(expr, "__to_py__"))));
  } else if (allowUnwrap && expectedClass && exprClass && exprClass->name == "pyobj" &&
             exprClass->name != expectedClass->name) { // unwrap pyobj
    auto texpr = N<IdExpr>(expectedClass->name);
    texpr->setType(expectedType);
    expr =
        transform(N<CallExpr>(N<DotExpr>(texpr, "__from_py__"), N<DotExpr>(expr, "p")));
  } else if (callee && exprClass && expr->type->getFunc() &&
             !(expectedClass && expectedClass->name == "Function")) {
    // Wrap raw Seq functions into Partial(...) call for easy realization.
    expr = partializeFunction(expr->type->getFunc());
  } else if (allowUnwrap && exprClass && expr->type->getUnion() && expectedClass &&
             !expectedClass->getUnion()) {
    // Extract union types via __internal__.get_union
    if (auto t = realize(expectedClass)) {
      expr = transform(N<CallExpr>(N<IdExpr>("__internal__.get_union:0"), expr,
                                   N<IdExpr>(t->realizedName())));
    } else {
      return false;
    }
  } else if (exprClass && expectedClass && expectedClass->getUnion()) {
    // Make union types via __internal__.new_union
    if (!expectedClass->getUnion()->isSealed())
      expectedClass->getUnion()->addType(exprClass);
    if (auto t = realize(expectedClass)) {
      if (expectedClass->unify(exprClass.get(), nullptr) == -1)
        expr = transform(N<CallExpr>(N<IdExpr>("__internal__.new_union:0"), expr,
                                     NT<IdExpr>(t->realizedName())));
    } else {
      return false;
    }
  } else if (exprClass && expectedClass && exprClass->name != expectedClass->name) {
    // Cast derived classes to base classes
    auto &mros = ctx->cache->classes[exprClass->name].mro;
    for (size_t i = 1; i < mros.size(); i++) {
      auto t = ctx->instantiate(mros[i]->type, exprClass);
      if (t->unify(expectedClass.get(), nullptr) >= 0) {
        if (!expr->isId("")) {
          expr = castToSuperClass(expr, expectedClass, true);
        } else { // Just checking can this be done
          expr->type = expectedClass;
        }
        break;
      }
    }
  }
  return true;
}

/// Cast derived class to a base class.
ExprPtr TypecheckVisitor::castToSuperClass(ExprPtr expr, ClassTypePtr superTyp,
                                           bool isVirtual) {
  ClassTypePtr typ = expr->type->getClass();
  for (auto &field : ctx->cache->classes[typ->name].fields) {
    for (auto &parentField : ctx->cache->classes[superTyp->name].fields)
      if (field.name == parentField.name) {
        unify(ctx->instantiate(field.type, typ),
              ctx->instantiate(parentField.type, superTyp));
      }
  }
  realize(superTyp);
  auto typExpr = N<IdExpr>(superTyp->name);
  typExpr->setType(superTyp);
  return transform(
      N<CallExpr>(N<DotExpr>(N<IdExpr>("__internal__"), "class_super"), expr, typExpr));
}

/// Unpack a Tuple or KwTuple expression into (name, type) vector.
/// Name is empty when handling Tuple; otherwise it matches names of KwTuple.
std::shared_ptr<std::vector<std::pair<std::string, types::TypePtr>>>
TypecheckVisitor::unpackTupleTypes(ExprPtr expr) {
  auto ret = std::make_shared<std::vector<std::pair<std::string, types::TypePtr>>>();
  if (auto tup = expr->origExpr->getTuple()) {
    for (auto &a : tup->items) {
      transform(a);
      if (!a->getType()->getClass())
        return nullptr;
      ret->push_back({"", a->getType()});
    }
  } else if (auto kw = expr->origExpr->getCall()) { // origExpr?
    auto kwCls = in(ctx->cache->classes, expr->getType()->getClass()->name);
    seqassert(kwCls, "cannot find {}", expr->getType()->getClass()->name);
    for (size_t i = 0; i < kw->args.size(); i++) {
      auto &a = kw->args[i].value;
      transform(a);
      if (!a->getType()->getClass())
        return nullptr;
      ret->push_back({kwCls->fields[i].name, a->getType()});
    }
  } else {
    return nullptr;
  }
  return ret;
}

/// Unpack a Tuple or KwTuple expression into (name, type) vector.
/// Name is empty when handling Tuple; otherwise it matches names of KwTuple.
std::shared_ptr<std::vector<std::pair<std::string, types::TypePtr>>>
TypecheckVisitor::unpackTupleTypes(ExprPtr expr) {
  auto ret = std::make_shared<std::vector<std::pair<std::string, types::TypePtr>>>();
  if (auto tup = expr->origExpr->getTuple()) {
    for (auto &a : tup->items) {
      transform(a);
      if (!a->getType()->getClass())
        return nullptr;
      ret->push_back({"", a->getType()});
    }
  } else if (auto kw = expr->origExpr->getCall()) { // origExpr?
    auto kwCls = in(ctx->cache->classes, expr->getType()->getClass()->name);
    seqassert(kwCls, "cannot find {}", expr->getType()->getClass()->name);
    for (size_t i = 0; i < kw->args.size(); i++) {
      auto &a = kw->args[i].value;
      transform(a);
      if (!a->getType()->getClass())
        return nullptr;
      ret->push_back({kwCls->fields[i].name, a->getType()});
    }
  } else {
    return nullptr;
  }
  return ret;
}

} // namespace codon::ast<|MERGE_RESOLUTION|>--- conflicted
+++ resolved
@@ -364,20 +364,12 @@
       return false;
     if (doTypeWrap) {
       if (c->getRecord())
-<<<<<<< HEAD
-        expr = transform(N<CallExpr>(expr, N<EllipsisExpr>()));
-      else
-        expr = transform(N<CallExpr>(
-            N<IdExpr>("__internal__.class_ctr:0"),
-            std::vector<CallExpr::Arg>{{"T", expr}, {"", N<EllipsisExpr>()}}));
-=======
         expr = transform(N<CallExpr>(expr, N<EllipsisExpr>(EllipsisExpr::PARTIAL)));
       else
         expr = transform(N<CallExpr>(
             N<IdExpr>("__internal__.class_ctr:0"),
             std::vector<CallExpr::Arg>{{"T", expr},
                                        {"", N<EllipsisExpr>(EllipsisExpr::PARTIAL)}}));
->>>>>>> 53677d85
     }
   }
 
