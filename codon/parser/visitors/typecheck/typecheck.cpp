--- conflicted
+++ resolved
@@ -21,7 +21,6 @@
 
 using namespace types;
 
-<<<<<<< HEAD
 /// Simplify an AST node. Load standard library if needed.
 /// @param cache     Pointer to the shared cache ( @c Cache )
 /// @param file      Filename to be used for error reporting
@@ -67,17 +66,6 @@
   if (!n) {
     // LOG("[error=>] {}", suite->toString(2));
     tv.error("cannot typecheck the program");
-=======
-StmtPtr TypecheckVisitor::apply(Cache *cache, const StmtPtr &stmts) {
-  if (!cache->typeCtx)
-    cache->typeCtx = std::make_shared<TypeContext>(cache);
-  TypecheckVisitor v(cache->typeCtx);
-  auto so = clone(stmts);
-  auto s = v.inferTypes(so, true);
-  if (!s) {
-    LOG_REALIZE("[error] {}", so->toString(2));
-    v.error("cannot typecheck the program");
->>>>>>> d45646dc
   }
 
   suite = tv.N<SuiteStmt>();
@@ -536,13 +524,8 @@
   for (const auto &mi : methods) {
     if (!mi)
       continue; // avoid overloads that have not been seen yet
-<<<<<<< HEAD
     auto method = ctx->instantiate(mi, typ);
     int score = canCall(method->getFunc(), args, part);
-=======
-    auto method = ctx->instantiate(mi, typ)->getFunc();
-    int score = canCall(method, args);
->>>>>>> d45646dc
     if (score != -1) {
       results.push_back(mi);
     }
@@ -957,9 +940,9 @@
   return ctx->instantiateGeneric(ctx->forceFind(TYPE_TYPE)->getType(), {t});
 }
 
-void TypecheckVisitor::registerGlobal(const std::string &name) {
+void TypecheckVisitor::registerGlobal(const std::string &name, bool initialized) {
   if (!in(ctx->cache->globals, name)) {
-    ctx->cache->globals[name] = nullptr;
+    ctx->cache->globals[name] = {initialized, nullptr};
   }
 }
 
@@ -1026,4 +1009,8 @@
   return ct->getBoolStatic()->value;
 }
 
+bool TypecheckVisitor::isImportFn(const std::string &s) {
+  return startswith(s, "%_import_");
+}
+
 } // namespace codon::ast