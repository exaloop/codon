// Copyright (C) 2022-2024 Exaloop Inc. <https://exaloop.io>

#pragma once

#include <string>
#include <tuple>
#include <unordered_map>
#include <unordered_set>
#include <utility>
#include <vector>

#include "codon/parser/ast.h"
#include "codon/parser/common.h"
#include "codon/parser/visitors/typecheck/ctx.h"
#include "codon/parser/visitors/visitor.h"

namespace codon::ast {

/**
 * Visitor that infers expression types and performs type-guided transformations.
 *
 * -> Note: this stage *modifies* the provided AST. Clone it before simplification
 *    if you need it intact.
 */
class TypecheckVisitor : public CallbackASTVisitor<ExprPtr, StmtPtr> {
  /// Shared simplification context.
  std::shared_ptr<TypeContext> ctx;
  /// Statements to prepend before the current statement.
  std::shared_ptr<std::vector<StmtPtr>> prependStmts = nullptr;
  std::shared_ptr<std::vector<StmtPtr>> preamble = nullptr;

  /// Each new expression is stored here (as @c visit does not return anything) and
  /// later returned by a @c transform call.
  ExprPtr resultExpr;
  /// Each new statement is stored here (as @c visit does not return anything) and
  /// later returned by a @c transform call.
  StmtPtr resultStmt;

public:
  // static StmtPtr apply(Cache *cache, const StmtPtr &stmts);
  static StmtPtr
  apply(Cache *cache, const StmtPtr &node, const std::string &file,
        const std::unordered_map<std::string, std::string> &defines = {},
        const std::unordered_map<std::string, std::string> &earlyDefines = {},
        bool barebones = false);
  static StmtPtr apply(const std::shared_ptr<TypeContext> &cache, const StmtPtr &node,
                       const std::string &file = "<internal>");

private:
  static void loadStdLibrary(Cache *, const std::shared_ptr<std::vector<StmtPtr>> &,
                             const std::unordered_map<std::string, std::string> &,
                             bool);

public:
  explicit TypecheckVisitor(
      std::shared_ptr<TypeContext> ctx,
      const std::shared_ptr<std::vector<StmtPtr>> &preamble = nullptr,
      const std::shared_ptr<std::vector<StmtPtr>> &stmts = nullptr);

public: // Convenience transformators
  ExprPtr transform(ExprPtr &e) override;
  ExprPtr transform(const ExprPtr &expr) override {
    auto e = expr;
    return transform(e);
  }
  ExprPtr transform(ExprPtr &expr, bool allowTypes);
  ExprPtr transform(ExprPtr &&expr, bool allowTypes) {
    return transform(expr, allowTypes);
  }
  StmtPtr transform(StmtPtr &s) override;
  StmtPtr transform(const StmtPtr &stmt) override {
    auto s = stmt;
    return transform(s);
  }
  ExprPtr transformType(ExprPtr &expr, bool allowTypeOf = true);
  ExprPtr transformType(const ExprPtr &expr, bool allowTypeOf = true) {
    auto e = expr;
    return transformType(e, allowTypeOf);
  }

private:
  void defaultVisit(Expr *e) override;
  void defaultVisit(Stmt *s) override;

private: // Node typechecking rules
  /* Basic type expressions (basic.cpp) */
  void visit(NoneExpr *) override;
  void visit(BoolExpr *) override;
  void visit(IntExpr *) override;
  ExprPtr transformInt(IntExpr *);
  void visit(FloatExpr *) override;
  ExprPtr transformFloat(FloatExpr *);
  void visit(StringExpr *) override;

  /* Identifier access expressions (access.cpp) */
  void visit(IdExpr *) override;
  bool checkCapture(const TypeContext::Item &);
  void visit(DotExpr *) override;
  std::pair<size_t, TypeContext::Item> getImport(const std::vector<std::string> &);
  ExprPtr transformDot(DotExpr *, std::vector<CallExpr::Arg> * = nullptr);
  ExprPtr getClassMember(DotExpr *, std::vector<CallExpr::Arg> *);
  types::TypePtr findSpecialMember(const std::string &);
  types::FuncTypePtr getBestOverload(Expr *, std::vector<CallExpr::Arg> *);
  types::FuncTypePtr getDispatch(const std::string &);

  /* Collection and comprehension expressions (collections.cpp) */
  void visit(TupleExpr *) override;
  void visit(ListExpr *) override;
  void visit(SetExpr *) override;
  void visit(DictExpr *) override;
  ExprPtr transformComprehension(const std::string &, const std::string &,
                                 std::vector<ExprPtr> &);
  void visit(GeneratorExpr *) override;

  /* Conditional expression and statements (cond.cpp) */
  void visit(RangeExpr *) override;
  void visit(IfExpr *) override;
  void visit(IfStmt *) override;
  void visit(MatchStmt *) override;
  StmtPtr transformPattern(const ExprPtr &, ExprPtr, StmtPtr);

  /* Operators (op.cpp) */
  void visit(UnaryExpr *) override;
  ExprPtr evaluateStaticUnary(UnaryExpr *);
  void visit(BinaryExpr *) override;
  ExprPtr evaluateStaticBinary(BinaryExpr *);
  ExprPtr transformBinarySimple(BinaryExpr *);
  ExprPtr transformBinaryIs(BinaryExpr *);
  std::pair<std::string, std::string> getMagic(const std::string &);
  ExprPtr transformBinaryInplaceMagic(BinaryExpr *, bool);
  ExprPtr transformBinaryMagic(BinaryExpr *);
  void visit(ChainBinaryExpr *) override;
  void visit(PipeExpr *) override;
  void visit(IndexExpr *) override;
  std::pair<bool, ExprPtr> transformStaticTupleIndex(const types::ClassTypePtr &,
                                                     const ExprPtr &, const ExprPtr &);
  int64_t translateIndex(int64_t, int64_t, bool = false);
  int64_t sliceAdjustIndices(int64_t, int64_t *, int64_t *, int64_t);
  void visit(InstantiateExpr *) override;
  void visit(SliceExpr *) override;

  /* Calls (call.cpp) */
  void visit(PrintStmt *) override;
  /// Holds partial call information for a CallExpr.
  struct PartialCallData {
    bool isPartial = false;                   // true if the call is partial
    std::string var;                          // set if calling a partial type itself
    std::vector<char> known = {};             // mask of known arguments
    ExprPtr args = nullptr, kwArgs = nullptr; // partial *args/**kwargs expressions
  };
  void visit(StarExpr *) override;
  void visit(KeywordStarExpr *) override;
  void visit(EllipsisExpr *) override;
  void visit(CallExpr *) override;
  bool transformCallArgs(std::vector<CallExpr::Arg> &);
  std::pair<types::FuncTypePtr, ExprPtr> getCalleeFn(CallExpr *, PartialCallData &);
  ExprPtr callReorderArguments(types::FuncTypePtr, CallExpr *, PartialCallData &);
  bool typecheckCallArgs(const types::FuncTypePtr &, std::vector<CallExpr::Arg> &);
  std::pair<bool, ExprPtr> transformSpecialCall(CallExpr *);
  ExprPtr transformTupleGenerator(CallExpr *);
  ExprPtr transformNamedTuple(CallExpr *);
  ExprPtr transformFunctoolsPartial(CallExpr *);
  ExprPtr transformSuperF(CallExpr *);
  ExprPtr transformSuper();
  ExprPtr transformPtr(CallExpr *);
  ExprPtr transformArray(CallExpr *);
  ExprPtr transformIsInstance(CallExpr *);
  ExprPtr transformStaticLen(CallExpr *);
  ExprPtr transformHasAttr(CallExpr *);
  ExprPtr transformGetAttr(CallExpr *);
  ExprPtr transformSetAttr(CallExpr *);
  ExprPtr transformCompileError(CallExpr *);
  ExprPtr transformTupleFn(CallExpr *);
  ExprPtr transformTypeFn(CallExpr *);
  ExprPtr transformRealizedFn(CallExpr *);
  ExprPtr transformStaticPrintFn(CallExpr *);
  ExprPtr transformHasRttiFn(CallExpr *);
  std::pair<bool, ExprPtr> transformInternalStaticFn(CallExpr *);
  std::vector<types::ClassTypePtr> getSuperTypes(const types::ClassTypePtr &);
  void addFunctionGenerics(const types::FuncType *t);

  /* Assignments (assign.cpp) */
  void visit(AssignExpr *) override;
  void visit(AssignStmt *) override;
  StmtPtr transformUpdate(AssignStmt *);
  StmtPtr transformAssignment(AssignStmt *, bool = false);
  void unpackAssignments(const ExprPtr &, ExprPtr, std::vector<StmtPtr> &);
  void visit(DelStmt *) override;
  void visit(AssignMemberStmt *) override;
  std::pair<bool, ExprPtr> transformInplaceUpdate(AssignStmt *);

  /* Imports (import.cpp) */
  void visit(ImportStmt *) override;
  StmtPtr transformSpecialImport(ImportStmt *);
  std::vector<std::string> getImportPath(Expr *, size_t = 0);
  StmtPtr transformCImport(const std::string &, const std::vector<Param> &,
                           const Expr *, const std::string &);
  StmtPtr transformCVarImport(const std::string &, const Expr *, const std::string &);
  StmtPtr transformCDLLImport(const Expr *, const std::string &,
                              const std::vector<Param> &, const Expr *,
                              const std::string &, bool);
  StmtPtr transformPythonImport(Expr *, const std::vector<Param> &, Expr *,
                                const std::string &);
  StmtPtr transformNewImport(const ImportFile &);

  /* Loops (loops.cpp) */
  void visit(BreakStmt *) override;
  void visit(ContinueStmt *) override;
  void visit(WhileStmt *) override;
  void visit(ForStmt *) override;
  ExprPtr transformForDecorator(const ExprPtr &);
  StmtPtr transformHeterogenousTupleFor(ForStmt *);
  std::pair<bool, StmtPtr> transformStaticForLoop(ForStmt *);

  /* Errors and exceptions (error.cpp) */
  void visit(AssertStmt *) override;
  void visit(TryStmt *) override;
  void visit(ThrowStmt *) override;
  void visit(WithStmt *) override;

  /* Functions (function.cpp) */
  void visit(YieldExpr *) override;
  void visit(ReturnStmt *) override;
  void visit(YieldStmt *) override;
  void visit(YieldFromStmt *) override;
  // void visit(LambdaExpr *) override;
  void visit(GlobalStmt *) override;
  void visit(FunctionStmt *) override;
  StmtPtr transformPythonDefinition(const std::string &, const std::vector<Param> &,
                                    const Expr *, Stmt *);
  StmtPtr transformLLVMDefinition(Stmt *);
  std::pair<bool, std::string> getDecorator(const ExprPtr &);
  ExprPtr partializeFunction(const types::FuncTypePtr &);
  std::shared_ptr<types::ClassType> getFuncTypeBase(size_t);

public:
  types::FuncTypePtr makeFunctionType(FunctionStmt *);

private:
  /* Classes (class.cpp) */
  void visit(ClassStmt *) override;
  std::vector<types::ClassTypePtr>
  parseBaseClasses(std::vector<ExprPtr> &, std::vector<Param> &, const Attr &,
                   const std::string &, const ExprPtr &, types::ClassTypePtr &);
  std::pair<StmtPtr, FunctionStmt *> autoDeduceMembers(ClassStmt *,
                                                       std::vector<Param> &);
  std::vector<StmtPtr> getClassMethods(const StmtPtr &s);
  void transformNestedClasses(ClassStmt *, std::vector<StmtPtr> &,
                              std::vector<StmtPtr> &, std::vector<StmtPtr> &);
  StmtPtr codegenMagic(const std::string &, const ExprPtr &, const std::vector<Param> &,
                       bool);
  std::string generateTuple(size_t);
  int generateKwId(const std::vector<std::string> & = {});
  void addClassGenerics(const types::ClassTypePtr &, bool instantiate = false);

  /* The rest (typecheck.cpp) */
  void visit(SuiteStmt *) override;
  void visit(ExprStmt *) override;
  void visit(StmtExpr *) override;
  void visit(CommentStmt *stmt) override;
  void visit(CustomStmt *) override;

public:
  /* Type inference (infer.cpp) */
  types::TypePtr unify(types::TypePtr &a, const types::TypePtr &b);
  types::TypePtr unify(types::TypePtr &&a, const types::TypePtr &b) {
    auto x = a;
    return unify(x, b);
  }
  types::TypePtr realize(types::TypePtr);

private:
  StmtPtr inferTypes(StmtPtr, bool isToplevel = false);
  types::TypePtr realizeFunc(types::FuncType *, bool = false);
  types::TypePtr realizeType(types::ClassType *);
  std::shared_ptr<FunctionStmt> generateSpecialAst(types::FuncType *);
  size_t getRealizationID(types::ClassType *, types::FuncType *);
  codon::ir::types::Type *makeIRType(types::ClassType *);
  codon::ir::Func *
  makeIRFunction(const std::shared_ptr<Cache::Function::FunctionRealization> &);

private:
  types::FuncTypePtr findBestMethod(const types::ClassTypePtr &typ,
                                    const std::string &member,
                                    const std::vector<types::TypePtr> &args);
  types::FuncTypePtr findBestMethod(const types::ClassTypePtr &typ,
                                    const std::string &member,
                                    const std::vector<ExprPtr> &args);
  types::FuncTypePtr
  findBestMethod(const types::ClassTypePtr &typ, const std::string &member,
                 const std::vector<std::pair<std::string, types::TypePtr>> &args);
  int canCall(const types::FuncTypePtr &, const std::vector<CallExpr::Arg> &,
              std::shared_ptr<types::PartialType> = nullptr);
  std::vector<types::FuncTypePtr>
  findMatchingMethods(const types::ClassTypePtr &typ,
                      const std::vector<types::FuncTypePtr> &methods,
                      const std::vector<CallExpr::Arg> &args);
  ExprPtr castToSuperClass(ExprPtr expr, types::ClassTypePtr superTyp, bool = false);
  StmtPtr prepareVTables();
  std::vector<std::pair<std::string, ExprPtr>> extractNamedTuple(ExprPtr);

  std::vector<types::TypePtr> getClassFieldTypes(const types::ClassTypePtr &);

public:
<<<<<<< HEAD
  bool wrapExpr(ExprPtr &expr, const types::TypePtr &expectedType,
                const types::FuncTypePtr &callee = nullptr, bool allowUnwrap = true);
  bool isTuple(const std::string &s) const { return startswith(s, TYPE_TUPLE); }
  std::shared_ptr<TypeContext> getCtx() const { return ctx; }
  ExprPtr generatePartialCall(const std::vector<char> &, types::FuncType *,
                              ExprPtr = nullptr, ExprPtr = nullptr);

  types::TypePtr getType(const ExprPtr &);
=======
  bool isTuple(const std::string &s) const { return s == TYPE_TUPLE; }
  std::vector<Cache::Class::ClassField> &getClassFields(types::ClassType *);
>>>>>>> e7bb5c16

  friend class Cache;
  friend class TypeContext;
  friend class types::CallableTrait;
  friend class types::UnionType;

private: // Helpers
  std::shared_ptr<std::vector<std::pair<std::string, types::TypePtr>>>
      unpackTupleTypes(ExprPtr);
  std::tuple<bool, bool, StmtPtr, std::vector<std::shared_ptr<codon::SrcObject>>>
  transformStaticLoopCall(
      const ExprPtr &, StmtPtr &, const ExprPtr &,
      const std::function<std::shared_ptr<codon::SrcObject>(StmtPtr)> &, bool = false);
};

class ScopingVisitor : public CallbackASTVisitor<ExprPtr, StmtPtr> {
  struct Context {
    /// A pointer to the shared cache.
    Cache *cache;

    /// Holds the information about current scope.
    /// A scope is defined as a stack of conditional blocks
    /// (i.e., blocks that might not get executed during the runtime).
    /// Used mainly to support Python's variable scoping rules.
    struct ScopeBlock {
      int id;
      /// List of statements that are to be prepended to a block
      /// after its transformation.
      std::vector<StmtPtr> stmts;

      /// List of variables "seen" before their assignment within a loop.
      /// Used to dominate variables that are updated within a loop.
      std::shared_ptr<std::unordered_set<std::string>> seenVars = nullptr;
      ScopeBlock(int id) : id(id), seenVars(nullptr) {}
    };
    /// Current hierarchy of conditional blocks.
    std::vector<ScopeBlock> scope;
    std::vector<int> getScope() const {
      std::vector<int> result;
      result.reserve(scope.size());
      for (const auto &b : scope)
        result.emplace_back(b.id);
      return result;
    }

    struct Item : public codon::SrcObject {
      std::vector<int> scope;
      std::shared_ptr<SrcObject> binding = nullptr;

      /// List of scopes where the identifier is accessible
      /// without __used__ check
      std::vector<std::vector<int>> accessChecked;

      Item(const codon::SrcInfo &src, std::vector<int> scope,
           std::shared_ptr<SrcObject> binding = nullptr,
           std::vector<std::vector<int>> accessChecked = {})
          : scope(std::move(scope)), binding(std::move(binding)),
            accessChecked(std::move(accessChecked)) {
        setSrcInfo(src);
      }
    };
    std::unordered_map<std::string, std::list<Item>> map;

    std::unordered_map<std::string, Attr::CaptureType> captures;
    std::unordered_map<std::string, Attr::CaptureType> childCaptures; // for functions!
    std::map<std::string, SrcInfo> firstSeen;

    bool adding = false;
    std::shared_ptr<SrcObject> root = nullptr;
    bool functionScope = false;
    bool inClass = false;
    bool isConditional = false;

    std::vector<std::unordered_map<std::string, std::string>> renames = {{}};
    bool tempScope = false;
  };
  std::shared_ptr<Context> ctx = nullptr;
  ExprPtr resultExpr = nullptr;
  StmtPtr resultStmt = nullptr;

public:
  static void apply(Cache *, StmtPtr &s);
  ExprPtr transform(const std::shared_ptr<Expr> &expr) override;
  StmtPtr transform(const std::shared_ptr<Stmt> &stmt) override;
  ExprPtr transform(std::shared_ptr<Expr> &expr) override;
  StmtPtr transform(std::shared_ptr<Stmt> &stmt) override;

  void visitName(const std::string &name, bool = false,
                 const std::shared_ptr<SrcObject> & = nullptr,
                 const SrcInfo & = SrcInfo());
  void transformAdding(ExprPtr &e, std::shared_ptr<SrcObject>);
  ExprPtr transformFString(const std::string &);

  void visit(IdExpr *) override;
  void visit(StringExpr *) override; // because of f-strings argh!
  void visit(GeneratorExpr *) override;
  void visit(AssignExpr *) override;
  void visit(LambdaExpr *) override;
  void visit(IfExpr *) override;
  void visit(BinaryExpr *) override;
  void visit(AssignStmt *) override;
  void visit(IfStmt *) override;
  void visit(MatchStmt *) override;
  void visit(WhileStmt *) override;
  void visit(ForStmt *) override;
  void visit(ImportStmt *) override;
  void visit(DelStmt *) override;
  void visit(TryStmt *) override;
  void visit(GlobalStmt *) override;
  void visit(FunctionStmt *) override;
  void visit(ClassStmt *) override;
  void visit(WithStmt *) override;

  Context::Item *findDominatingBinding(const std::string &, bool = true);
  void unpackAssignments(const ExprPtr &, ExprPtr, std::vector<StmtPtr> &);
  /// Enter a conditional block.
  void enterConditionalBlock();
  /// Leave a conditional block. Populate stmts (if set) with the declarations of
  /// newly added identifiers that dominate the children blocks.
  void leaveConditionalBlock();
  void leaveConditionalBlock(StmtPtr &);

  void transformBlock(StmtPtr &s);
  ExprPtr makeAnonFn(std::vector<StmtPtr>, const std::vector<std::string> & = {});
  void switchToUpdate(std::shared_ptr<SrcObject> binding, const std::string &, bool);
};

} // namespace codon::ast<|MERGE_RESOLUTION|>--- conflicted
+++ resolved
@@ -233,9 +233,6 @@
   ExprPtr partializeFunction(const types::FuncTypePtr &);
   std::shared_ptr<types::ClassType> getFuncTypeBase(size_t);
 
-public:
-  types::FuncTypePtr makeFunctionType(FunctionStmt *);
-
 private:
   /* Classes (class.cpp) */
   void visit(ClassStmt *) override;
@@ -249,7 +246,7 @@
                               std::vector<StmtPtr> &, std::vector<StmtPtr> &);
   StmtPtr codegenMagic(const std::string &, const ExprPtr &, const std::vector<Param> &,
                        bool);
-  std::string generateTuple(size_t);
+  types::ClassTypePtr generateTuple(size_t n, bool = true);
   int generateKwId(const std::vector<std::string> & = {});
   void addClassGenerics(const types::ClassTypePtr &, bool instantiate = false);
 
@@ -290,7 +287,7 @@
   findBestMethod(const types::ClassTypePtr &typ, const std::string &member,
                  const std::vector<std::pair<std::string, types::TypePtr>> &args);
   int canCall(const types::FuncTypePtr &, const std::vector<CallExpr::Arg> &,
-              std::shared_ptr<types::PartialType> = nullptr);
+              const types::ClassTypePtr & = nullptr);
   std::vector<types::FuncTypePtr>
   findMatchingMethods(const types::ClassTypePtr &typ,
                       const std::vector<types::FuncTypePtr> &methods,
@@ -302,19 +299,14 @@
   std::vector<types::TypePtr> getClassFieldTypes(const types::ClassTypePtr &);
 
 public:
-<<<<<<< HEAD
   bool wrapExpr(ExprPtr &expr, const types::TypePtr &expectedType,
                 const types::FuncTypePtr &callee = nullptr, bool allowUnwrap = true);
-  bool isTuple(const std::string &s) const { return startswith(s, TYPE_TUPLE); }
+  std::vector<Cache::Class::ClassField> getClassFields(types::ClassType *);
   std::shared_ptr<TypeContext> getCtx() const { return ctx; }
   ExprPtr generatePartialCall(const std::vector<char> &, types::FuncType *,
                               ExprPtr = nullptr, ExprPtr = nullptr);
 
   types::TypePtr getType(const ExprPtr &);
-=======
-  bool isTuple(const std::string &s) const { return s == TYPE_TUPLE; }
-  std::vector<Cache::Class::ClassField> &getClassFields(types::ClassType *);
->>>>>>> e7bb5c16
 
   friend class Cache;
   friend class TypeContext;
@@ -384,7 +376,7 @@
 
     bool adding = false;
     std::shared_ptr<SrcObject> root = nullptr;
-    bool functionScope = false;
+    FunctionStmt *functionScope = nullptr;
     bool inClass = false;
     bool isConditional = false;
 
@@ -415,6 +407,7 @@
   void visit(LambdaExpr *) override;
   void visit(IfExpr *) override;
   void visit(BinaryExpr *) override;
+  void visit(YieldExpr *) override;
   void visit(AssignStmt *) override;
   void visit(IfStmt *) override;
   void visit(MatchStmt *) override;
@@ -424,6 +417,7 @@
   void visit(DelStmt *) override;
   void visit(TryStmt *) override;
   void visit(GlobalStmt *) override;
+  void visit(YieldStmt *) override;
   void visit(FunctionStmt *) override;
   void visit(ClassStmt *) override;
   void visit(WithStmt *) override;
