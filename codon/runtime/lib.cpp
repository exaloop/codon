// Copyright (C) 2022-2025 Exaloop Inc. <https://exaloop.io>

#include <cassert>
#include <cerrno>
#include <chrono>
#include <climits>
#include <cstddef>
#include <cstdint>
#include <cstdio>
#include <cstdlib>
#include <cstring>
#include <ctime>
#include <fmt/format.h>
#include <fstream>
#include <iostream>
#include <mutex>
#include <sstream>
#include <string>
#include <thread>
#include <unistd.h>
#include <unwind.h>
#include <vector>

#define GC_THREADS
#include "codon/runtime/lib.h"
#include <dlfcn.h>
#include <gc.h>

#define FASTFLOAT_ALLOWS_LEADING_PLUS
#define FASTFLOAT_SKIP_WHITE_SPACE
#include "fast_float/fast_float.h"

/*
 * General
 */

<<<<<<< HEAD
/// ORC patches

#include "llvm/BinaryFormat/MachO.h"

// Define a minimal mach header for JIT'd code.
static llvm::MachO::mach_header_64 fake_mach_header = {
    .magic = llvm::MachO::MH_MAGIC_64,
    .cputype = llvm::MachO::CPU_TYPE_ARM64,
    .cpusubtype = llvm::MachO::CPU_SUBTYPE_ARM64_ALL,
    .filetype = llvm::MachO::MH_DYLIB,
    .ncmds = 0,
    .sizeofcmds = 0,
    .flags = 0,
    .reserved = 0};
=======
 #define USE_STANDARD_MALLOC 0
>>>>>>> 4da37fe5

// OpenMP patch with GC callbacks
typedef int (*gc_setup_callback)(GC_stack_base *);
typedef void (*gc_roots_callback)(void *, void *);
extern "C" void __kmpc_set_gc_callbacks(gc_setup_callback get_stack_base,
                                        gc_setup_callback register_thread,
                                        gc_roots_callback add_roots,
                                        gc_roots_callback del_roots);

void seq_exc_init(int flags);

#ifdef CODON_GPU
void seq_nvptx_init();
#endif

int seq_flags;

SEQ_FUNC void seq_init(int flags) {
#if !USE_STANDARD_MALLOC
  GC_INIT();
  GC_set_warn_proc(GC_ignore_warn_proc);
  GC_allow_register_threads();
  __kmpc_set_gc_callbacks(GC_get_stack_base, (gc_setup_callback)GC_register_my_thread,
                          GC_add_roots, GC_remove_roots);
#endif

  seq_exc_init(flags);
#ifdef CODON_GPU
  seq_nvptx_init();
#endif
  seq_flags = flags;
}

SEQ_FUNC bool seq_is_macos() {
#ifdef __APPLE__
  return true;
#else
  return false;
#endif
}

SEQ_FUNC seq_int_t seq_pid() { return (seq_int_t)getpid(); }

SEQ_FUNC seq_int_t seq_time() {
  auto duration = std::chrono::system_clock::now().time_since_epoch();
  seq_int_t nanos =
      std::chrono::duration_cast<std::chrono::nanoseconds>(duration).count();
  return nanos;
}

SEQ_FUNC seq_int_t seq_time_monotonic() {
  auto duration = std::chrono::steady_clock::now().time_since_epoch();
  seq_int_t nanos =
      std::chrono::duration_cast<std::chrono::nanoseconds>(duration).count();
  return nanos;
}

SEQ_FUNC seq_int_t seq_time_highres() {
  auto duration = std::chrono::high_resolution_clock::now().time_since_epoch();
  seq_int_t nanos =
      std::chrono::duration_cast<std::chrono::nanoseconds>(duration).count();
  return nanos;
}

static void copy_time_c_to_seq(struct tm *x, seq_time_t *output) {
  output->year = x->tm_year;
  output->yday = x->tm_yday;
  output->sec = x->tm_sec;
  output->min = x->tm_min;
  output->hour = x->tm_hour;
  output->mday = x->tm_mday;
  output->mon = x->tm_mon;
  output->wday = x->tm_wday;
  output->isdst = x->tm_isdst;
}

static void copy_time_seq_to_c(seq_time_t *x, struct tm *output) {
  output->tm_year = x->year;
  output->tm_yday = x->yday;
  output->tm_sec = x->sec;
  output->tm_min = x->min;
  output->tm_hour = x->hour;
  output->tm_mday = x->mday;
  output->tm_mon = x->mon;
  output->tm_wday = x->wday;
  output->tm_isdst = x->isdst;
}

SEQ_FUNC bool seq_localtime(seq_int_t secs, seq_time_t *output) {
  struct tm result;
  time_t now = (secs >= 0 ? secs : time(nullptr));
  if (now == (time_t)-1 || !localtime_r(&now, &result))
    return false;
  copy_time_c_to_seq(&result, output);
  return true;
}

SEQ_FUNC bool seq_gmtime(seq_int_t secs, seq_time_t *output) {
  struct tm result;
  time_t now = (secs >= 0 ? secs : time(nullptr));
  if (now == (time_t)-1 || !gmtime_r(&now, &result))
    return false;
  copy_time_c_to_seq(&result, output);
  return true;
}

SEQ_FUNC seq_int_t seq_mktime(seq_time_t *time) {
  struct tm result;
  copy_time_seq_to_c(time, &result);
  return mktime(&result);
}

SEQ_FUNC void seq_sleep(double secs) {
  std::this_thread::sleep_for(std::chrono::duration<double, std::ratio<1>>(secs));
}

extern char **environ;
SEQ_FUNC char **seq_env() { return environ; }

/*
 * GC
 */

SEQ_FUNC void *seq_alloc(size_t n) {
#if USE_STANDARD_MALLOC
  return malloc(n);
#else
  return GC_MALLOC(n);
#endif
}

SEQ_FUNC void *seq_alloc_atomic(size_t n) {
#if USE_STANDARD_MALLOC
  return malloc(n);
#else
  return GC_MALLOC_ATOMIC(n);
#endif
}

SEQ_FUNC void *seq_alloc_uncollectable(size_t n) {
#if USE_STANDARD_MALLOC
  return malloc(n);
#else
  return GC_MALLOC_UNCOLLECTABLE(n);
#endif
}

SEQ_FUNC void *seq_alloc_atomic_uncollectable(size_t n) {
#if USE_STANDARD_MALLOC
  return malloc(n);
#else
  return GC_MALLOC_ATOMIC_UNCOLLECTABLE(n);
#endif
}

SEQ_FUNC void *seq_realloc(void *p, size_t newsize, size_t oldsize) {
#if USE_STANDARD_MALLOC
  return realloc(p, newsize);
#else
  return GC_REALLOC(p, newsize);
#endif
}

SEQ_FUNC void seq_free(void *p) {
#if USE_STANDARD_MALLOC
  free(p);
#else
  GC_FREE(p);
#endif
}

SEQ_FUNC void seq_register_finalizer(void *p, void (*f)(void *obj, void *data)) {
#if !USE_STANDARD_MALLOC
  GC_REGISTER_FINALIZER(p, f, nullptr, nullptr, nullptr);
#endif
}

SEQ_FUNC void seq_gc_add_roots(void *start, void *end) {
#if !USE_STANDARD_MALLOC
  GC_add_roots(start, end);
#endif
}

SEQ_FUNC void seq_gc_remove_roots(void *start, void *end) {
#if !USE_STANDARD_MALLOC
  GC_remove_roots(start, end);
#endif
}

SEQ_FUNC void seq_gc_clear_roots() {
#if !USE_STANDARD_MALLOC
  GC_clear_roots();
#endif
}

SEQ_FUNC void seq_gc_exclude_static_roots(void *start, void *end) {
#if !USE_STANDARD_MALLOC
  GC_exclude_static_roots(start, end);
#endif
}

/*
 * String conversion
 */
static seq_str_t string_conv(const std::string &s) {
  auto n = s.size();
  auto *p = (char *)seq_alloc_atomic(n);
  memcpy(p, s.data(), n);
  return {(seq_int_t)n, p};
}

template <typename T> std::string default_format(T n) {
  return fmt::format(FMT_STRING("{}"), n);
}

template <> std::string default_format(double n) {
  return fmt::format(FMT_STRING("{:g}"), n);
}

template <typename T> seq_str_t fmt_conv(T n, seq_str_t format, bool *error) {
  *error = false;
  try {
    if (format.len == 0) {
      return string_conv(default_format(n));
    } else {
      auto locale = std::locale("en_US.UTF-8");
      std::string fstr(format.str, format.len);
      return string_conv(fmt::format(
          locale, fmt::runtime(fmt::format(FMT_STRING("{{:{}}}"), fstr)), n));
    }
  } catch (const std::runtime_error &f) {
    *error = true;
    return string_conv(f.what());
  }
}

SEQ_FUNC seq_str_t seq_str_int(seq_int_t n, seq_str_t format, bool *error) {
  return fmt_conv<seq_int_t>(n, format, error);
}

SEQ_FUNC seq_str_t seq_str_uint(seq_int_t n, seq_str_t format, bool *error) {
  return fmt_conv<uint64_t>(n, format, error);
}

SEQ_FUNC seq_str_t seq_str_float(double f, seq_str_t format, bool *error) {
  return fmt_conv<double>(f, format, error);
}

SEQ_FUNC seq_str_t seq_str_ptr(void *p, seq_str_t format, bool *error) {
  return fmt_conv(fmt::ptr(p), format, error);
}

SEQ_FUNC seq_str_t seq_str_str(seq_str_t s, seq_str_t format, bool *error) {
  std::string t(s.str, s.len);
  return fmt_conv(t, format, error);
}

SEQ_FUNC seq_int_t seq_int_from_str(seq_str_t s, const char **e, int base) {
  seq_int_t result;
  auto r = fast_float::from_chars(s.str, s.str + s.len, result, base);
  *e = (r.ec == std::errc()) ? r.ptr : s.str;
  return result;
}

SEQ_FUNC double seq_float_from_str(seq_str_t s, const char **e) {
  double result;
  auto r = fast_float::from_chars(s.str, s.str + s.len, result);
  *e = (r.ec == std::errc() || r.ec == std::errc::result_out_of_range) ? r.ptr : s.str;
  return result;
}

/*
 * General I/O
 */

SEQ_FUNC seq_str_t seq_check_errno() {
  if (errno) {
    std::string msg = strerror(errno);
    auto *buf = (char *)seq_alloc_atomic(msg.size());
    memcpy(buf, msg.data(), msg.size());
    return {(seq_int_t)msg.size(), buf};
  }
  return {0, nullptr};
}

SEQ_FUNC void seq_print(seq_str_t str) { seq_print_full(str, stdout); }

static std::ostringstream capture;
static std::mutex captureLock;

SEQ_FUNC void seq_print_full(seq_str_t str, FILE *fo) {
  if ((seq_flags & SEQ_FLAG_CAPTURE_OUTPUT) && (fo == stdout || fo == stderr)) {
    captureLock.lock();
    capture.write(str.str, str.len);
    captureLock.unlock();
  } else {
    fwrite(str.str, 1, (size_t)str.len, fo);
  }
}

std::string codon::runtime::getCapturedOutput() {
  std::string result = capture.str();
  capture.str("");
  return result;
}

SEQ_FUNC void *seq_stdin() { return stdin; }

SEQ_FUNC void *seq_stdout() { return stdout; }

SEQ_FUNC void *seq_stderr() { return stderr; }

/*
 * Threading
 */

SEQ_FUNC void *seq_lock_new() {
  return (void *)new (seq_alloc_atomic(sizeof(std::timed_mutex))) std::timed_mutex();
}

SEQ_FUNC bool seq_lock_acquire(void *lock, bool block, double timeout) {
  auto *m = (std::timed_mutex *)lock;
  if (timeout < 0.0) {
    if (block) {
      m->lock();
      return true;
    } else {
      return m->try_lock();
    }
  } else {
    return m->try_lock_for(std::chrono::duration<double>(timeout));
  }
}

SEQ_FUNC void seq_lock_release(void *lock) {
  auto *m = (std::timed_mutex *)lock;
  m->unlock();
}

SEQ_FUNC void *seq_rlock_new() {
  return (void *)new (seq_alloc_atomic(sizeof(std::recursive_timed_mutex)))
      std::recursive_timed_mutex();
}

SEQ_FUNC bool seq_rlock_acquire(void *lock, bool block, double timeout) {
  auto *m = (std::recursive_timed_mutex *)lock;
  if (timeout < 0.0) {
    if (block) {
      m->lock();
      return true;
    } else {
      return m->try_lock();
    }
  } else {
    return m->try_lock_for(std::chrono::duration<double>(timeout));
  }
}

SEQ_FUNC void seq_rlock_release(void *lock) {
  auto *m = (std::recursive_timed_mutex *)lock;
  m->unlock();
}<|MERGE_RESOLUTION|>--- conflicted
+++ resolved
@@ -34,24 +34,7 @@
  * General
  */
 
-<<<<<<< HEAD
-/// ORC patches
-
-#include "llvm/BinaryFormat/MachO.h"
-
-// Define a minimal mach header for JIT'd code.
-static llvm::MachO::mach_header_64 fake_mach_header = {
-    .magic = llvm::MachO::MH_MAGIC_64,
-    .cputype = llvm::MachO::CPU_TYPE_ARM64,
-    .cpusubtype = llvm::MachO::CPU_SUBTYPE_ARM64_ALL,
-    .filetype = llvm::MachO::MH_DYLIB,
-    .ncmds = 0,
-    .sizeofcmds = 0,
-    .flags = 0,
-    .reserved = 0};
-=======
  #define USE_STANDARD_MALLOC 0
->>>>>>> 4da37fe5
 
 // OpenMP patch with GC callbacks
 typedef int (*gc_setup_callback)(GC_stack_base *);
