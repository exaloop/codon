Below you can find release notes for each major Codon release,
listing improvements, updates, optimizations and more for each
new version.

<<<<<<< HEAD
=======
These release notes generally do not include small bug fixes. See the
[closed issues](https://github.com/exaloop/codon/issues?q=is%3Aissue+is%3Aclosed)
for more information.

>>>>>>> 53677d85
# v0.16

## Python extensions

A new build mode is added to `codon` called `pyext` which compiles
to Python extension modules, allowing Codon code to be imported and
<<<<<<< HEAD
called directly from Python. Please see the [docs](../interop/pyext.md)
for more information and usage examples.

## Standard library updates

Various additions to the standard library, such as `math.fsum()` and
the built-in `pow()`.
=======
called directly from Python (similar to Cython). Please see the
[docs](../interop/pyext.md) for more information and usage examples.

## Standard library updates

- Various additions to the standard library, such as `math.fsum()` and
  the built-in `pow()`.

- Added `complex64`, which is a complex number with 32-bit float real and
  imaginary components.

- Better `Int[N]` and `UInt[N]` support: can now convert ints wider than
  64-bit to string; now supports more operators.
>>>>>>> 53677d85

## More Python-specific optimizations

New optimizations for specific patterns including `any()`/`all()` and
multiple list concatenations. These patterns are now recognized and
<<<<<<< HEAD
optimized in the IR.
=======
optimized in Codon's IR.

## Static expressions

Codon now supports more compile-time static functions, such as `staticenumerate`.
>>>>>>> 53677d85

# v0.15

## Union types

Codon adds support for union types (e.g., `Union[int, float]`):

```
def foo(cmd) -> Union:
    if cmd == 'int': return 1
    else: return "s"
foo('int')        # type is Union[int,str]
5 + foo('int')    # 6
'a' + foo('str')  # as
```

## Dynamic inheritance

Dynamic inheritance and polymorphism are now supported:

```
class A:
    def __repr__(): return 'A'
class B(A):
    def __repr__(): return 'B'
l = [A(), B(), A()]  # type of l is List[A]
print(l)  # [A, B, A]
```

This feature is still a work in progress.

## LLVM upgrade

Upgraded to LLVM 15 (from 12). Note that LLVM 15 now uses
[opaque pointers](https://llvm.org/docs/OpaquePointers.html),
e.g. `ptr` instead of `i8*` or `i64*`, which affects `@llvm`
functions written in Codon as well as LLVM IR output of
`codon build`.

## Standard library

`random` module now matches Python exactly for the same seed.

# v0.14

## GPU support

GPU kernels can now be written and called in Codon. Existing
loops can be parallelized on the GPU with the `@par(gpu=True)`
annotation. Please see the [docs](../advanced/gpu.md) for
more information and examples.

## Semantics

Added `-numerics` flag, which specifies semantics of various
numeric operations:

- `-numerics=c` (default): C semantics; best performance
- `-numerics=py`: Python semantics (checks for zero divisors
  and raises `ZeroDivisionError`, and adds domain checks to `math`
  functions); might slightly decrease performance.

## Types

Added `float32` type to represent 32-bit floats (equivalent to C's
`float`). All `math` functions now have `float32` overloads.

## Parallelism

Added `collapse` option to `@par`:

``` python
@par(collapse=2)  # parallelize entire iteration space of 2 loops
for i in range(N):
    for j in range(N):
        do_work(i, j)
```

## Standard library

Added `collections.defaultdict`.

## Python interoperability

Various Python interoperability improvements: can now use `isinstance`
on Python objects/types and can now catch Python exceptions by name.

# v0.13

## Language

### Scoping

Scoping was changed to match Python scoping. For example:

``` python
if condition:
    x = 42

print(x)
```

If condition is `False`, referencing `x` causes a `NameError`
to be raised at runtime, much like what happens in Python.
There is zero new performance overhead for code using the old
scoping; code using the new scoping as above generates a flag to
indicate whether the given variable has been assigned.

Moreover, variables can now be assigned to different types:

``` python
x = 42
print(x)  # 42
x = 'hello'
print(x)  # hello
```

The same applies in Jupyter or JIT environments.

### Static methods

Added support for `@staticmethod` method decorator.
Class variables are also supported:

``` python
class Cls:
    a = 5  # or "a: ClassVar[int] = 5" (PEP 526)

    @staticmethod
    def method():
        print('hello world')

c = Cls()
Cls.a, Cls.method(), c.a, c.method()  # supported
```

### Tuple handling

Arbitrary classes can now be converted to tuples via the `tuple()`
function.

### Void type

The `void` type has been completely removed in favor of the new
and Pythonic `NoneType`, which compiles to an empty LLVM struct.
This does not affect C interoperability as the empty struct type
is replaced by `void` by LLVM.

### Standard library

The `re` module is now fully supported, and uses
[Google's `re2`](https://github.com/google/re2) as a backend. Future
versions of Codon will also include an additional regex optimization
pass to compile constant ("known at compile time") regular expressions
to native code.

## C variables

Global variables with C linkage can now be imported via `from C import`:

``` python
# assumes the C variable "long foo"
from C import foo: int
print(foo)
```

## Parallelism

Numerous improvements to the OpenMP backend, including the addition
of task-based reductions:

``` python
total = 0
@par
for a in some_arbitrary_generator():
    total += do_work(a)  # now converted to task reduction
```

## Python interoperability

Included revamped `codon` module for Python, with `@codon.jit` decorator
for compiling Python code in existing codebases. Further improved and
optimized the Python bridge. Please see the [docs](../interop/decorator.md)
for more information.

## Codon IR

New capture analysis pass for Codon IR for improving tasks such as dead
code elimination and side effect analysis. This allows Codon IR to deduce
whether arbitrary, compilable Python expressions have side effects, capture
variables, and more.

## Code generation and optimizations

A new dynamic allocation optimization pass is included, which 1)
removes unused allocations (e.g. instantiating a class but never
using it) and 2) demotes small heap allocations to stack (`alloca`)
allocations when possible. The latter optimization can frequently
remove any overhead associated with instantiating most classes.

## Command-line tool

The `codon` binary can now compile to shared libraries using the `-lib`
option to `codon build` (or it can be deduced from a `.so` or `.dylib`
extension on the output file name).

## Errors

Added support for multiple error reporting.<|MERGE_RESOLUTION|>--- conflicted
+++ resolved
@@ -2,28 +2,16 @@
 listing improvements, updates, optimizations and more for each
 new version.
 
-<<<<<<< HEAD
-=======
 These release notes generally do not include small bug fixes. See the
 [closed issues](https://github.com/exaloop/codon/issues?q=is%3Aissue+is%3Aclosed)
 for more information.
 
->>>>>>> 53677d85
 # v0.16
 
 ## Python extensions
 
 A new build mode is added to `codon` called `pyext` which compiles
 to Python extension modules, allowing Codon code to be imported and
-<<<<<<< HEAD
-called directly from Python. Please see the [docs](../interop/pyext.md)
-for more information and usage examples.
-
-## Standard library updates
-
-Various additions to the standard library, such as `math.fsum()` and
-the built-in `pow()`.
-=======
 called directly from Python (similar to Cython). Please see the
 [docs](../interop/pyext.md) for more information and usage examples.
 
@@ -37,21 +25,16 @@
 
 - Better `Int[N]` and `UInt[N]` support: can now convert ints wider than
   64-bit to string; now supports more operators.
->>>>>>> 53677d85
 
 ## More Python-specific optimizations
 
 New optimizations for specific patterns including `any()`/`all()` and
 multiple list concatenations. These patterns are now recognized and
-<<<<<<< HEAD
-optimized in the IR.
-=======
 optimized in Codon's IR.
 
 ## Static expressions
 
 Codon now supports more compile-time static functions, such as `staticenumerate`.
->>>>>>> 53677d85
 
 # v0.15
 
