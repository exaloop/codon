--- conflicted
+++ resolved
@@ -4,10 +4,6 @@
     "jit", "convert", "JITError", "JITWrapper", "_jit_register_fn", "_jit"
 ]
 
-<<<<<<< HEAD
-from .decorator import jit, convert, execute, JITError
+from .decorator import jit, convert, execute, JITError, JITWrapper, _jit_register_fn, _jit_callback_fn, _jit
 
-__codon__ = False
-=======
-from .decorator import jit, convert, execute, JITError, JITWrapper, _jit_register_fn, _jit_callback_fn, _jit
->>>>>>> 90377b5b
+__codon__ = False