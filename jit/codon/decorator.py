--- conflicted
+++ resolved
@@ -29,8 +29,7 @@
             os.environ["CODON_PATH"] = str(path.resolve())
             break
     else:
-        raise RuntimeError(
-            "Cannot locate Codon. Please install Codon or set CODON_PATH.")
+        raise RuntimeError("Cannot locate Codon. Please install Codon or set CODON_PATH.")
 
 debug_override = int(os.environ.get("CODON_JIT_DEBUG", 0))
 
@@ -150,7 +149,6 @@
 def _reset_jit():
     global _jit
     _jit = JITWrapper()
-<<<<<<< HEAD
     init_code = (
         "from internal.python import "
         "setup_decorator, PyTuple_GetItem, PyObject_GetAttrString\n"
@@ -161,14 +159,6 @@
     if debug_override == 2:
         print(f"[jit_debug] execute:\n{init_code}", file=sys.stderr)
     _jit.execute(init_code, "", 0, int(debug_override > 0))
-=======
-    init_code = ("from internal.python import "
-                 "setup_decorator, PyTuple_GetItem, PyObject_GetAttrString\n"
-                 "setup_decorator()\n"
-                 "import numpy as np\n"
-                 "import numpy.pybridge\n")
-    _jit.execute(init_code, "", 0, False)
->>>>>>> 90377b5b
     return _jit
 
 _jit = _reset_jit()
@@ -260,14 +250,10 @@
         _reset_jit()
         raise
 
-<<<<<<< HEAD
-def _jit_callback_fn(obj_name, module, debug=0, sample_size=5, pyvars=None, *args, **kwargs):
-    try:
-=======
 def _jit_callback_fn(fn,
                      obj_name,
                      module,
-                     debug=None,
+                     debug=0,
                      sample_size=5,
                      pyvars=None,
                      *args,
@@ -278,24 +264,15 @@
         bound_args.apply_defaults()
         args = tuple(bound_args.arguments[param] for param in sig.parameters)
     else:
->>>>>>> 90377b5b
         args = (*args, *kwargs.values())
 
     try:
         types = _codon_types(args, debug=debug, sample_size=sample_size)
-<<<<<<< HEAD
         if debug > 0:
             print("[python] {}({})".format(obj_name, list(types)), file=sys.stderr)
         return _jit.run_wrapper(
             obj_name, list(types), module, list(pyvars), args, int(debug > 0)
         )
-=======
-        if debug:
-            print("[python] {}({})".format(obj_name, list(types)),
-                  file=sys.stderr)
-        return _jit.run_wrapper(obj_name, list(types), module, list(pyvars),
-                                args, 1 if debug else 0)
->>>>>>> 90377b5b
     except JITError:
         _reset_jit()
         raise
@@ -308,6 +285,7 @@
                                 pyvars, *args, **kwargs)
 
     return wrapped
+
 
 def jit(fn=None, debug=0, sample_size=5, pyvars=None):
     if debug is None:
@@ -335,6 +313,7 @@
         return wrapped
 
     return _decorate(fn) if fn else _decorate
+
 
 def execute(code, debug=0):
     if debug is None:
