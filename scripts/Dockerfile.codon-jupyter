FROM exaloop/codon-llvm:15.0.1
ENV pass="codon-jupyter"

# Install dependencies
RUN yum -y install openssl-devel libsodium-devel libuuid-devel

# Build Codon core
<<<<<<< HEAD
RUN git clone -b new-super https://github.com/exaloop/codon /github/codon
=======
RUN git clone -b develop https://github.com/exaloop/codon /github/codon
>>>>>>> 136a7195
RUN cmake3 -S /github/codon -B /github/codon/build \
    -G Ninja \
    -DCMAKE_BUILD_TYPE=Release \
    -DCMAKE_C_COMPILER=/opt/llvm-codon/bin/clang \
    -DCMAKE_CXX_COMPILER=/opt/llvm-codon/bin/clang++ \
    -DLLVM_DIR=/opt/llvm-codon/lib/cmake/llvm \
    -DCMAKE_INSTALL_PREFIX=/opt/codon
RUN cmake3 --build /github/codon/build
RUN cmake3 --install /github/codon/build

# Build Codon Jupyter support
RUN cmake3 -S /github/codon/jupyter -B /github/codon/jupyter/build \
    -G Ninja \
    -DCMAKE_BUILD_TYPE=Release \
    -DCMAKE_C_COMPILER=/opt/llvm-codon/bin/clang \
    -DCMAKE_CXX_COMPILER=/opt/llvm-codon/bin/clang++ \
    -DLLVM_DIR=/opt/llvm-codon/lib/cmake/llvm \
    -DCODON_PATH=/opt/codon \
    -DOPENSSL_ROOT_DIR=$(openssl version -d | cut -d' ' -f2 | tr -d '"') \
    -DOPENSSL_CRYPTO_LIBRARY=/usr/lib64/libssl.so \
    -DXEUS_USE_DYNAMIC_UUID=ON
RUN cmake3 --build /github/codon/jupyter/build
RUN cmake3 --install /github/codon/jupyter/build

# Build Seq (bioinformatics plugin) for Codon
RUN git clone -b develop https://github.com/exaloop/seq /github/seq
RUN cmake3 -S /github/seq -B /github/seq/build \
    -G Ninja \
    -DCMAKE_BUILD_TYPE=Release \
    -DCMAKE_C_COMPILER=/opt/llvm-codon/bin/clang \
    -DCMAKE_CXX_COMPILER=/opt/llvm-codon/bin/clang++ \
    -DLLVM_DIR=/opt/llvm-codon/lib/cmake/llvm \
    -DCODON_PATH=/opt/codon
RUN cmake3 --build /github/seq/build
RUN cmake3 --install /github/seq/build

# Set up Codon Jupyter kernel
RUN pip3 install ipywidgets==7.6.5 numpy matplotlib pandas scipy jupyter plotly
RUN mkdir -p /usr/share/jupyter/kernels/codon
RUN echo '{"display_name": "Codon", "argv": [ "/opt/codon/bin/codon", "jupyter", "-plugin", "seq", "{connection_file}" ], "language": "python"}' > /usr/share/jupyter/kernels/codon/kernel.json

# Launch Jupyter
ENV CODON_PYTHON="/usr/lib64/libpython3.so"
CMD jupyter notebook --port=8888 --no-browser --ip=0.0.0.0 --allow-root --NotebookApp.token=${pass}<|MERGE_RESOLUTION|>--- conflicted
+++ resolved
@@ -5,11 +5,7 @@
 RUN yum -y install openssl-devel libsodium-devel libuuid-devel
 
 # Build Codon core
-<<<<<<< HEAD
-RUN git clone -b new-super https://github.com/exaloop/codon /github/codon
-=======
 RUN git clone -b develop https://github.com/exaloop/codon /github/codon
->>>>>>> 136a7195
 RUN cmake3 -S /github/codon -B /github/codon/build \
     -G Ninja \
     -DCMAKE_BUILD_TYPE=Release \
