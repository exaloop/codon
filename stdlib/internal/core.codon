--- conflicted
+++ resolved
@@ -205,11 +205,7 @@
     pass
 
 def statictuple(*args):
-<<<<<<< HEAD
     return args
-=======
-    return args
 
 def __has_rtti__(T: type):
-    pass
->>>>>>> 53677d85
+    pass