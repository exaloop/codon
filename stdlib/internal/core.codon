--- conflicted
+++ resolved
@@ -273,17 +273,22 @@
 @tuple
 @__internal__
 class Import:
-    __ipath__: str
-    __iname__: str
-    P: Static[str]
-
-    @pure
-    @derives
-    @llvm
-    def __new__(path: str, name: str, P: Static[str]) -> Import[P]:
-        %0 = insertvalue { {=str}, {=str} } undef, {=str} %path, 0
-        %1 = insertvalue { {=str}, {=str} } %0,    {=str} %name, 1
-        ret { {=str}, {=str} } %1
+    loaded: bool
+    file: Static[str]
+    name: Static[str]
+
+    @pure
+    @derives
+    @llvm
+    def __new__(loaded: bool, file: Static[str], name: Static[str]) -> Import[file, name]:
+        %0 = insertvalue { {=bool} } undef, {=bool} %loaded, 0
+        ret { {=bool} } %0
+
+    def _set_loaded(i: Ptr[Import]):
+        Ptr[bool](i.as_byte())[0] = True
+
+    def __repr__(self) -> str:
+        return f"<module '{self.name}' from '{self.file}'>"
 
 def __ptr__(var):
     pass
@@ -327,7 +332,6 @@
 def __has_rtti__(T: type):
     pass
 
-<<<<<<< HEAD
 #(init=False, repr=False, eq=False, order=False, hash=False, pickle=False, python=False, gpu=False, container=False)
 @__internal__
 @tuple
@@ -395,23 +399,4 @@
 
     def __raw__(self):
         # TODO: better error message
-        return F.T.__raw__()
-=======
-@dataclass(init=False)
-@tuple
-class Import:
-    loaded: bool
-    name: Static[str]
-    file: Static[str]
-
-    def __new__(name: Static[str],
-                file: Static[str],
-                loaded: bool) -> Import[name, file]:
-        return (loaded,)
-
-    def _set_loaded(i: Ptr[Import]):
-        Ptr[bool](i.as_byte())[0] = True
-
-    def __repr__(self) -> str:
-        return f"<module '{self.name}' from '{self.file}'>"
->>>>>>> d45646dc
+        return F.T.__raw__()