# Copyright (C) 2022-2024 Exaloop Inc. <https://exaloop.io>

from internal.gc import (
    alloc, alloc_atomic, alloc_atomic_uncollectable,
    free, sizeof, register_finalizer
)
from internal.static import vars_types, tuple_type, vars as _vars, fn_overloads, fn_can_call

def vars(obj, with_index: Static[bool] = False):
    return _vars(obj, with_index)

__vtables__ = Ptr[Ptr[cobj]]()
__vtable_size__ = 0

@extend
class ellipsis:
    def __new__() -> ellipsis:
        return ()

Ellipsis = ellipsis()

@extend
class __internal__:
    def yield_final(val):
        pass

    def yield_in_no_suspend(T: type) -> T:
        pass

    @pure
    @derives
    @llvm
    def class_raw_ptr(obj) -> Ptr[byte]:
        ret ptr %obj

    @pure
    @derives
    @llvm
    def class_raw_rtti_ptr(obj) -> Ptr[byte]:
        %0 = extractvalue {ptr, ptr} %obj, 0
        ret ptr %0

    @pure
    @derives
    @llvm
    def class_raw_rtti_rtti(obj: T, T: type) -> Ptr[byte]:
        %0 = extractvalue {ptr, ptr} %obj, 1
        ret ptr %0

    def class_alloc(T: type) -> T:
        """Allocates a new reference (class) type"""
        sz = sizeof(tuple(T))
        obj = alloc_atomic(sz) if T.__contents_atomic__ else alloc(sz)
        if __has_rtti__(T):
            register_finalizer(obj)
            rtti = RTTI(T.__id__).__raw__()
            return __internal__.to_class_ptr_rtti((obj, rtti), T)
        else:
            register_finalizer(obj)
            return __internal__.to_class_ptr(obj, T)

    def class_ctr(T: type, *args, **kwargs) -> T:
        """Shorthand for `t = T.__new__(); t.__init__(*args, **kwargs); t`"""
        return T(*args, **kwargs)

    def class_init_vtables():
        """
        Create a global vtable.
        """
        global __vtables__
        sz = __vtable_size__ + 1
        p = alloc_atomic_uncollectable(sz * sizeof(Ptr[cobj]))
        __vtables__ = Ptr[Ptr[cobj]](p)
        __internal__.class_populate_vtables()

    # def print(a):
    #     from C import seq_print(str)
    #     seq_print(a.__repr__())

    def class_populate_vtables() -> None:
        """
        Populate content of vtables. Compiler generated.
        Corresponds to:
            for each realized class C:
                __internal__.class_set_rtti_vtable(<C's realization ID>, <C's vtable size> + 1, T=C)
                for each fn F in C's vtable:
                    __internal__.class_set_rtti_vtable_fn(
                        <C's realization ID>, <F's vtable ID>, Function(<instantiated F>).__raw__(), T=C
                    )
        """
        pass

    def class_get_rtti_vtable(obj) -> Ptr[cobj]:
        if not __has_rtti__(type(obj)):
            compile_error("class is not polymorphic")
        rtti = __internal__.class_raw_rtti_rtti(obj)
        id = __internal__.to_class_ptr(rtti, RTTI).id
        return __vtables__[id]

    def class_set_rtti_vtable(id: int, sz: int, T: type):
        if not __has_rtti__(T):
            compile_error("class is not polymorphic")
        p = alloc_atomic_uncollectable((sz + 1) * sizeof(cobj))
        __vtables__[id] = Ptr[cobj](p)
        __internal__.class_set_typeinfo(__vtables__[id], id)

    def class_set_rtti_vtable_fn(id: int, fid: int, f: cobj, T: type):
        if not __has_rtti__(T):
            compile_error("class is not polymorphic")
        __vtables__[id][fid] = f

    def class_set_typeinfo(p: Ptr[cobj], typeinfo: T, T: type) -> None:
        i = Ptr[T](1)
        i[0] = typeinfo
        p[0] = i.as_byte()

    def class_get_typeinfo(p) -> int:
        c = Ptr[Ptr[cobj]](p.__raw__())
        vt = c[0]
        return Ptr[int](vt[0])[0]

    @inline
    def class_base_derived_dist(B: type, D: type) -> int:
        """Calculates the byte distance of base class B and derived class D. Compiler generated."""
        return 0

    @inline
    def class_base_to_derived(b: B, B: type, D: type) -> D:
        if not (__has_rtti__(D) and __has_rtti__(B)):
            compile_error("classes are not polymorphic")
        off = __internal__.class_base_derived_dist(B, D)
        ptr = __internal__.class_raw_rtti_ptr(b) - off
        pr = __internal__.class_raw_rtti_rtti(b)
        return __internal__.to_class_ptr_rtti((ptr, pr), D)

    def class_copy(obj: T, T: type) -> T:
        p = __internal__.class_alloc(T)
        str.memcpy(p.__raw__(), obj.__raw__(), sizeof(tuple(T)))
        return p

    def class_super(obj, B: type, change_rtti: Static[int] = 0) -> B:
        D = type(obj)
        if not __has_rtti__(D):  # static inheritance
            return __internal__.to_class_ptr(obj.__raw__(), B)
        else:
            if not __has_rtti__(B):
                compile_error("classes are not polymorphic")
            off = __internal__.class_base_derived_dist(B, D)
            ptr = __internal__.class_raw_rtti_ptr(obj) + off
            pr = __internal__.class_raw_rtti_rtti(obj)
            if change_rtti:
                pr = RTTI(B.__id__).__raw__()
            return __internal__.to_class_ptr_rtti((ptr, pr), B)

    # Unions

    def get_union_tag(u, tag: Static[int]):  # compiler-generated
        pass

    @llvm
    def union_set_tag(tag: byte, U: type) -> U:
        %0 = insertvalue {=U} undef, i8 %tag, 0
        ret {=U} %0

    @llvm
    def union_get_data_ptr(ptr: Ptr[U], U: type, T: type) -> Ptr[T]:
        %0 = getelementptr inbounds {=U}, ptr %ptr, i64 0, i32 1
        ret ptr %0

    @llvm
    def union_get_tag(u: U, U: type) -> byte:
        %0 = extractvalue {=U} %u, 0
        ret i8 %0

    def union_get_data(u, T: type) -> T:
        return __internal__.union_get_data_ptr(__ptr__(u), T=T)[0]

    def union_make(tag: int, value, U: type) -> U:
        u = __internal__.union_set_tag(byte(tag), U)
        __internal__.union_get_data_ptr(__ptr__(u), T=type(value))[0] = value
        return u

    def new_union(value, U: type) -> U:
        for tag, T in vars_types(U, with_index=1):
            if isinstance(value, T):
                return __internal__.union_make(tag, value, U)
            if isinstance(value, Union[T]):
                return __internal__.union_make(tag, __internal__.get_union(value, T), U)
        # TODO: make this static!
        raise TypeError("invalid union constructor")

    def get_union(union, T: type) -> T:
        for tag, TU in vars_types(union, with_index=1):
            if isinstance(TU, T):
                if __internal__.union_get_tag(union) == tag:
                    return __internal__.union_get_data(union, TU)
        raise TypeError(f"invalid union getter for type '{T.__class__.__name__}'")

    def _union_member_helper(union, member: Static[str]) -> Union:
        for tag, T in vars_types(union, with_index=1):
            if hasattr(T, member):
                if __internal__.union_get_tag(union) == tag:
                    return getattr(__internal__.union_get_data(union, T), member)
        raise TypeError(f"invalid union call '{member}'")

    def union_member(union, member: Static[str]):
        t = __internal__._union_member_helper(union, member)
        if staticlen(t) == 1:
            return __internal__.get_union_tag(t, 0)
        else:
            return t

    def _union_call_helper(union, args, kwargs) -> Union:
        for tag, T in vars_types(union, with_index=1):
            if fn_can_call(T, *args, **kwargs):
                if __internal__.union_get_tag(union) == tag:
                    return __internal__.union_get_data(union, T)(*args, **kwargs)
            elif hasattr(T, '__call__'):
                if fn_can_call(T.__call__, *args, **kwargs):
                    if __internal__.union_get_tag(union) == tag:
                        return __internal__.union_get_data(union, T).__call__(*args, **kwargs)
        raise TypeError("cannot call union " + union.__class__.__name__)

    def union_call(union, args, kwargs):
        t = __internal__._union_call_helper(union, args, kwargs)
        if staticlen(t) == 1:
            return __internal__.get_union_tag(t, 0)
        else:
            return t

    def union_str(union):
        for tag, T in vars_types(union, with_index=1):
            if hasattr(T, '__str__'):
                if __internal__.union_get_tag(union) == tag:
                    return __internal__.union_get_data(union, T).__str__()
            elif hasattr(T, '__repr__'):
                if __internal__.union_get_tag(union) == tag:
                    return __internal__.union_get_data(union, T).__repr__()
        return ''

    # Tuples

    def namedkeys(N: Static[int]):
        pass

    @pure
    @derives
    @llvm
    def _tuple_getitem_llvm(t: T, idx: int, T: type, E: type) -> E:
        %x = alloca {=T}
        store {=T} %t, ptr %x
        %p = getelementptr {=E}, ptr %x, i64 %idx
        %v = load {=E}, ptr %p
        ret {=E} %v

    def tuple_fix_index(idx: int, len: int) -> int:
        if idx < 0:
            idx += len
        if idx < 0 or idx >= len:
            raise IndexError("tuple index out of range")
        return idx

    def tuple_getitem(t: T, idx: int, T: type, E: type) -> E:
        return __internal__._tuple_getitem_llvm(
            t, __internal__.tuple_fix_index(idx, staticlen(t)), T, E
        )

    @llvm
    def tuple_cast_unsafe(t, U: type) -> U:
        ret {=U} %t

    @pure
    @derives
    @llvm
    def fn_new(p: Ptr[byte], T: type) -> T:
        ret ptr %p

    @pure
    @derives
    @llvm
    def fn_raw(fn: T, T: type) -> Ptr[byte]:
        ret ptr %fn

    @pure
    @llvm
    def int_sext(what, F: Static[int], T: Static[int]) -> Int[T]:
        %0 = sext i{=F} %what to i{=T}
        ret i{=T} %0

    @pure
    @llvm
    def int_zext(what, F: Static[int], T: Static[int]) -> Int[T]:
        %0 = zext i{=F} %what to i{=T}
        ret i{=T} %0

    @pure
    @llvm
    def int_trunc(what, F: Static[int], T: Static[int]) -> Int[T]:
        %0 = trunc i{=F} %what to i{=T}
        ret i{=T} %0

    def seq_assert(file: str, line: int, msg: str) -> AssertionError:
        s = f": {msg}" if msg else ""
        s = f"Assert failed{s} ({file}:{line.__repr__()})"
        return AssertionError(s)

    def seq_assert_test(file: str, line: int, msg: str):
        from C import seq_print(str)
        s = f": {msg}" if msg else ""
        s = f"\033[1;31mTEST FAILED:\033[0m {file} (line {line}){s}\n"
        seq_print(s)

    def check_errno(prefix: str):
        @pure
        @C
        def seq_check_errno() -> str:
            pass

        msg = seq_check_errno()
        if msg:
            raise OSError(prefix + msg)

    @pure
    @llvm
    def opt_ref_new(T: type) -> Optional[T]:
        ret ptr null

    def opt_ref_new_rtti(T: type) -> Optional[T]:
        obj = Ptr[byte]()
        rsz = sizeof(tuple(T))
        rtti = alloc_atomic(rsz) if RTTI.__contents_atomic__ else alloc(rsz)
        __internal__.to_class_ptr(rtti, RTTI).id = T.__id__
        return __internal__.opt_ref_new_arg(__internal__.to_class_ptr_rtti((obj, rtti), T))

    @pure
    @derives
    @llvm
    def opt_tuple_new_arg(what: T, T: type) -> Optional[T]:
        %0 = insertvalue { i1, {=T} } { i1 true, {=T} undef }, {=T} %what, 1
        ret { i1, {=T} } %0

    @pure
    @derives
    @llvm
    def opt_ref_new_arg(what: T, T: type) -> Optional[T]:
        ret ptr %what

    @pure
    @derives
    @llvm
    def opt_ref_new_arg_rtti(what: T, T: type) -> Optional[T]:
        ret { ptr, ptr } %what

    @pure
    @llvm
    def opt_tuple_bool(what: Optional[T], T: type) -> bool:
        %0 = extractvalue { i1, {=T} } %what, 0
        %1 = zext i1 %0 to i8
        ret i8 %1

    @pure
    @llvm
    def opt_ref_bool(what: Optional[T], T: type) -> bool:
        %0 = icmp ne ptr %what, null
        %1 = zext i1 %0 to i8
        ret i8 %1

    @pure
    def opt_ref_bool_rtti(what: Optional[T], T: type) -> bool:
        return __internal__.class_raw_rtti_ptr() != cobj()

    @pure
    @derives
    @llvm
    def opt_tuple_invert(what: Optional[T], T: type) -> T:
        %0 = extractvalue { i1, {=T} } %what, 1
        ret {=T} %0

    @pure
    @derives
    @llvm
    def opt_ref_invert(what: Optional[T], T: type) -> T:
        ret ptr %what

    @pure
    @derives
    @llvm
    def opt_ref_invert_rtti(what: Optional[T], T: type) -> T:
        ret { ptr, ptr } %what

    @pure
    @derives
    @llvm
    def to_class_ptr(p: Ptr[byte], T: type) -> T:
        ret ptr %p

    @pure
    @derives
    @llvm
    def to_class_ptr_rtti(p: Tuple[Ptr[byte], Ptr[byte]], T: type) -> T:
        ret { ptr, ptr } %p

    def _tuple_offsetof(x, field: Static[int]) -> int:
        @pure
        @llvm
        def _llvm_offsetof(T: type, idx: Static[int], TE: type) -> int:
            %a = alloca {=T}
            %b = getelementptr inbounds {=T}, ptr %a, i64 0, i32 {=idx}
            %base = ptrtoint ptr %a to i64
            %elem = ptrtoint ptr %b to i64
            %offset = sub i64 %elem, %base
            ret i64 %offset

        return _llvm_offsetof(type(x), field, type(x[field]))

    def raw_type_str(p: Ptr[byte], name: str) -> str:
        pstr = p.__repr__()
        # '<[name] at [pstr]>'
        total = 1 + name.len + 4 + pstr.len + 1
        buf = Ptr[byte](total)
        where = 0
        buf[where] = byte(60)  # '<'
        where += 1
        str.memcpy(buf + where, name.ptr, name.len)
        where += name.len
        buf[where] = byte(32)  # ' '
        where += 1
        buf[where] = byte(97)  # 'a'
        where += 1
        buf[where] = byte(116)  # 't'
        where += 1
        buf[where] = byte(32)  # ' '
        where += 1
        str.memcpy(buf + where, pstr.ptr, pstr.len)
        where += pstr.len
        buf[where] = byte(62)  # '>'
        free(pstr.ptr)
        return str(buf, total)

    def tuple_str(strs: Ptr[str], names: Ptr[str], n: int) -> str:
        # special case of 1-element plain tuple: format as "(x,)"
        if n == 1 and names[0].len == 0:
            total = strs[0].len + 3
            buf = Ptr[byte](total)
            buf[0] = byte(40)  # '('
            str.memcpy(buf + 1, strs[0].ptr, strs[0].len)
            buf[total - 2] = byte(44)  # ','
            buf[total - 1] = byte(41)  # ')'
            return str(buf, total)

        total = 2  # one for each of '(' and ')'
        i = 0
        while i < n:
            total += strs[i].len
            if names[i].len:
                total += names[i].len + 2  # extra : and space
            if i < n - 1:
                total += 2  # ", "
            i += 1
        buf = Ptr[byte](total)
        where = 0
        buf[where] = byte(40)  # '('
        where += 1
        i = 0
        while i < n:
            s = names[i]
            l = s.len
            if l:
                str.memcpy(buf + where, s.ptr, l)
                where += l
                buf[where] = byte(58)  # ':'
                where += 1
                buf[where] = byte(32)  # ' '
                where += 1
            s = strs[i]
            l = s.len
            str.memcpy(buf + where, s.ptr, l)
            where += l
            if i < n - 1:
                buf[where] = byte(44)  # ','
                where += 1
                buf[where] = byte(32)  # ' '
                where += 1
            i += 1
        buf[where] = byte(41)  # ')'
        return str(buf, total)

    def undef(v, s):
        if not v:
            raise NameError(f"name '{s}' is not defined")

    @__hidden__
    def set_header(e, func, file, line, col):
        if not isinstance(e, BaseException):
            compile_error("exceptions must derive from BaseException")

        e.func = func
        e.file = file
        e.line = line
        e.col = col
        return e

    def kwargs_get(kw, key: Static[str], default):
        if hasattr(kw, key):
            return getattr(kw, key)
        else:
            return default

@extend
class __magic__:
    # always present
    def tuplesize(T: type) -> int:
        return (t() for t in vars_types(T)).__elemsize__

    # @dataclass parameter: init=True for tuples;
    # always present for reference types only
    def new(T: type) -> T:
        """Create a new reference (class) type"""
        return __internal__.class_alloc(T)

    # init is compiler-generated when init=True for reference types
    # def init(self, a1, ..., aN): ...

    # always present for reference types only
    def raw(obj) -> Ptr[byte]:
        if __has_rtti__(type(obj)):
            return __internal__.class_raw_rtti_ptr(obj)
        else:
            return __internal__.class_raw_ptr(obj)

    # always present for reference types only
    def dict(slf) -> List[str]:
        d = List[str](staticlen(slf))
        for k, _ in vars(slf):
            d.append(k)
        return d

    # always present for tuple types only
    def len(slf) -> int:
        return staticlen(slf)

    # always present for tuple types only
    def add(slf, obj):
        if not isinstance(obj, Tuple):
            compile_error("can only concatenate tuple to tuple")
        return (*slf, *obj)

    # always present for tuple types only
    def mul(slf, i: Static[int]):
        if i < 1:
            return ()
        elif i == 1:
            return slf
        else:
            return (*(__magic__.mul(slf, i - 1)), *slf)

    # always present for tuples
    def contains(slf, what) -> bool:
        for _, v in vars(slf):
            if isinstance(what, type(v)):
                if what == v:
                    return True
        return False

    # @dataclass parameter: container=True
    def getitem(slf, index: int):
        if staticlen(slf) == 0:
            __internal__.tuple_fix_index(index, 0)  # raise exception
        else:
            return __internal__.tuple_getitem(slf, index, type(slf), tuple_type(slf, 0))

    # @dataclass parameter: container=True
    def iter(slf):
        if staticlen(slf) == 0:
            if int(0): yield 0  # set generator type without yielding anything
        for _, v in vars(slf):
            yield v

    # @dataclass parameter: order=True or eq=True
    def eq(slf, obj) -> bool:
        for k, v in vars(slf):
            if not (v == getattr(obj, k)):
                return False
        return True

    # @dataclass parameter: order=True or eq=True
    def ne(slf, obj) -> bool:
        return not (slf == obj)

    # @dataclass parameter: order=True
    def lt(slf, obj) -> bool:
        for k, v in vars(slf):
            z = getattr(obj, k)
            if v < z:
                return True
            if not (v == z):
                return False
        return False

    # @dataclass parameter: order=True
    def le(slf, obj) -> bool:
        for k, v in vars(slf):
            z = getattr(obj, k)
            if v < z:
                return True
            if not (v == z):
                return False
        return True

    # @dataclass parameter: order=True
    def gt(slf, obj) -> bool:
        for k, v in vars(slf):
            z = getattr(obj, k)
            if z < v:
                return True
            if not (v == z):
                return False
        return False

    # @dataclass parameter: order=True
    def ge(slf, obj) -> bool:
        for k, v in vars(slf):
            z = getattr(obj, k)
            if z < v:
                return True
            if not (v == z):
                return False
        return True

    # @dataclass parameter: hash=True
    def hash(slf) -> int:
        seed = 0
        for _, v in vars(slf):
            seed = seed ^ ((v.__hash__() + 2_654_435_769) + ((seed << 6) + (seed >> 2)))
        return seed

    # @dataclass parameter: pickle=True
    def pickle(slf, dest: Ptr[byte]) -> None:
        for _, v in vars(slf):
            v.__pickle__(dest)

    # @dataclass parameter: pickle=True
    def unpickle(src: Ptr[byte], T: type) -> T:
        if isinstance(T, ByVal):
            return __internal__.tuple_cast_unsafe(tuple(type(t).__unpickle__(src) for t in vars_types(T)), T)
        else:
            obj = T.__new__()
            for k, v in vars(obj):
                setattr(obj, k, type(v).__unpickle__(src))
            return obj

    # @dataclass parameter: python=True
    def to_py(slf) -> Ptr[byte]:
        o = pyobj._tuple_new(staticlen(slf))
        for i, _, v in vars(slf, with_index=True):
            pyobj._tuple_set(o, i, v.__to_py__())
        return o

    # @dataclass parameter: python=True
    def from_py(src: Ptr[byte], T: type) -> T:
        if isinstance(T, ByVal):
            return __internal__.tuple_cast_unsafe(tuple(
                type(t).__from_py__(pyobj._tuple_get(src, i))
                for i, t in vars_types(T, with_index=True)
            ), T)
        else:
            obj = T.__new__()
            for i, k, v in vars(obj, with_index=True):
                setattr(obj, k, type(v).__from_py__(pyobj._tuple_get(src, i)))
            return obj

    # @dataclass parameter: gpu=True
    def to_gpu(slf, cache):
        return __internal__.class_to_gpu(slf, cache)

    # @dataclass parameter: gpu=True
    def from_gpu(slf: T, other: T, T: type):
        __internal__.class_from_gpu(slf, other)

    # @dataclass parameter: gpu=True
    def from_gpu_new(other: T, T: type) -> T:
        return __internal__.class_from_gpu_new(other)

    # @dataclass parameter: repr=True
    def repr(slf) -> str:
        if staticlen(slf) == 0:
            return "()"
        a = __array__[str](staticlen(slf))
        n = __array__[str](staticlen(slf))
        for i, k, v in vars(slf, with_index=True):
            a[i] = v.__repr__()
            if isinstance(slf, Tuple):
                n[i] = ""
            else:
                n[i] = k
        return __internal__.tuple_str(a.ptr, n.ptr, staticlen(slf))

    # @dataclass parameter: repr=True
    def str(slf) -> str:
        return slf.__repr__()

<<<<<<< HEAD

@extend
=======
@dataclass(init=True)
@tuple
>>>>>>> e7bb5c16
class Import:
    def __repr__(self) -> str:
        return f"<module '{self.__iname__}' from '{self.__ipath__}'>"

@extend
class Function:
    @pure
    @llvm
    def __new__(what: Ptr[byte]) -> Function[T, TR]:
        ret ptr %what

    def __new__(what: Function[T, TR]) -> Function[T, TR]:
       return what

    @pure
    @llvm
    def __raw__(self) -> Ptr[byte]:
        ret ptr %self

    def __repr__(self) -> str:
       return __internal__.raw_type_str(self.__raw__(), "function")

    @llvm
    def __call_internal__(self: Function[T, TR], args: T) -> TR:
        noop  # compiler will populate this one

    def __call__(self, *args) -> TR:
        return Function.__call_internal__(self, args)

@tuple
class PyObject:
    refcnt: int
    pytype: Ptr[byte]

@tuple
class PyWrapper[T]:
    head: PyObject
    data: T

@extend
class RTTI:
    def __new__() -> RTTI:
        return __magic__.new(RTTI)
    def __init__(self, i: int):
        self.id = i
    def __raw__(self):
        return __internal__.class_raw_ptr(self)

@extend
class ellipsis:
    def __repr__(self):
        return 'Ellipsis'
    def __eq__(self, other: ellipsis):
        return True
    def __ne__(self, other: ellipsis):
        return False
    def __hash__(self):
        return 269626442  # same as CPython

__internal__.class_init_vtables()<|MERGE_RESOLUTION|>--- conflicted
+++ resolved
@@ -11,13 +11,6 @@
 
 __vtables__ = Ptr[Ptr[cobj]]()
 __vtable_size__ = 0
-
-@extend
-class ellipsis:
-    def __new__() -> ellipsis:
-        return ()
-
-Ellipsis = ellipsis()
 
 @extend
 class __internal__:
@@ -181,7 +174,7 @@
         return u
 
     def new_union(value, U: type) -> U:
-        for tag, T in vars_types(U, with_index=1):
+        for tag, T in vars_types(U, with_index=True):
             if isinstance(value, T):
                 return __internal__.union_make(tag, value, U)
             if isinstance(value, Union[T]):
@@ -190,14 +183,14 @@
         raise TypeError("invalid union constructor")
 
     def get_union(union, T: type) -> T:
-        for tag, TU in vars_types(union, with_index=1):
+        for tag, TU in vars_types(union, with_index=True):
             if isinstance(TU, T):
                 if __internal__.union_get_tag(union) == tag:
                     return __internal__.union_get_data(union, TU)
         raise TypeError(f"invalid union getter for type '{T.__class__.__name__}'")
 
     def _union_member_helper(union, member: Static[str]) -> Union:
-        for tag, T in vars_types(union, with_index=1):
+        for tag, T in vars_types(union, with_index=True):
             if hasattr(T, member):
                 if __internal__.union_get_tag(union) == tag:
                     return getattr(__internal__.union_get_data(union, T), member)
@@ -211,7 +204,7 @@
             return t
 
     def _union_call_helper(union, args, kwargs) -> Union:
-        for tag, T in vars_types(union, with_index=1):
+        for tag, T in vars_types(union, with_index=True):
             if fn_can_call(T, *args, **kwargs):
                 if __internal__.union_get_tag(union) == tag:
                     return __internal__.union_get_data(union, T)(*args, **kwargs)
@@ -229,7 +222,7 @@
             return t
 
     def union_str(union):
-        for tag, T in vars_types(union, with_index=1):
+        for tag, T in vars_types(union, with_index=True):
             if hasattr(T, '__str__'):
                 if __internal__.union_get_tag(union) == tag:
                     return __internal__.union_get_data(union, T).__str__()
@@ -699,13 +692,8 @@
     def str(slf) -> str:
         return slf.__repr__()
 
-<<<<<<< HEAD
 
 @extend
-=======
-@dataclass(init=True)
-@tuple
->>>>>>> e7bb5c16
 class Import:
     def __repr__(self) -> str:
         return f"<module '{self.__iname__}' from '{self.__ipath__}'>"
