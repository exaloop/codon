# Copyright (C) 2022-2023 Exaloop Inc. <https://exaloop.io>

from internal.gc import (
    alloc, alloc_atomic, alloc_atomic_uncollectable,
    free, sizeof, register_finalizer
)
from internal.static import vars_types, tuple_type, vars as _vars


def vars(obj, with_index: Static[int] = 0):
    return _vars(obj, with_index)


__vtables__ = Ptr[Ptr[cobj]]()
__vtable_size__ = 0


@extend
class __internal__:
    def yield_final(val):
        pass

    def yield_in_no_suspend(T: type) -> T:
        pass

    @pure
    @derives
    @llvm
    def class_raw_ptr(obj) -> Ptr[byte]:
        ret ptr %obj

    @pure
    @derives
    @llvm
    def class_raw_rtti_ptr(obj) -> Ptr[byte]:
        %0 = extractvalue {ptr, ptr} %obj, 0
        ret ptr %0

<<<<<<< HEAD
=======
    @pure
    @derives
>>>>>>> 136a7195
    @llvm
    def class_raw_rtti_rtti(obj: T, T: type) -> Ptr[byte]:
        %0 = extractvalue {ptr, ptr} %obj, 1
        ret ptr %0

    def class_alloc(T: type) -> T:
        """Allocates a new reference (class) type"""
        sz = sizeof(tuple(T))
<<<<<<< HEAD
        if __has_rtti__(T):
            obj = alloc_atomic(sz) if T.__contents_atomic__ else alloc(sz)
=======
        obj = alloc_atomic(sz) if T.__contents_atomic__ else alloc(sz)
        if __has_rtti__(T):
>>>>>>> 136a7195
            register_finalizer(obj)
            rtti = RTTI(T.__id__).__raw__()
            return __internal__.to_class_ptr_rtti((obj, rtti), T)
        else:
<<<<<<< HEAD
            obj = alloc_atomic(sz) if T.__contents_atomic__ else alloc(sz)
=======
>>>>>>> 136a7195
            register_finalizer(obj)
            return __internal__.to_class_ptr(obj, T)

    def class_ctr(T: type, *args, **kwargs) -> T:
        """Shorthand for `t = T.__new__(); t.__init__(*args, **kwargs); t`"""
        return T(*args, **kwargs)

    def class_init_vtables():
        """
        Create a global vtable.
        """
        global __vtables__
        sz = __vtable_size__ + 1
        __vtables__ = Ptr[Ptr[cobj]](alloc_atomic_uncollectable(sz * sizeof(Ptr[cobj])))
        __internal__.class_populate_vtables()

    def class_populate_vtables() -> None:
        """
        Populate content of vtables. Compiler generated.
        Corresponds to:
            for each realized class C:
                __internal__.class_set_rtti_vtable(<C's realization ID>, <C's vtable size> + 1, T=C)
                for each fn F in C's vtable:
                    __internal__.class_set_rtti_vtable_fn(
                        <C's realization ID>, <F's vtable ID>, Function(<instantiated F>).__raw__(), T=C
                    )
        """
        pass

    def class_get_rtti_vtable(obj) -> Ptr[cobj]:
        if not __has_rtti__(type(obj)):
            compile_error("class is not polymorphic")
        rtti = __internal__.class_raw_rtti_rtti(obj)
        id = __internal__.to_class_ptr(rtti, RTTI).id
        return __vtables__[id]

    def class_set_rtti_vtable(id: int, sz: int, T: type):
        if not __has_rtti__(T):
            compile_error("class is not polymorphic")
        __vtables__[id] = Ptr[cobj](sz + 1)
        __internal__.class_set_typeinfo(__vtables__[id], id)

    def class_set_rtti_vtable_fn(id: int, fid: int, f: cobj, T: type):
        if not __has_rtti__(T):
            compile_error("class is not polymorphic")
        __vtables__[id][fid] = f

    def class_set_typeinfo(p: Ptr[cobj], typeinfo: T, T: type) -> None:
        i = Ptr[T](1)
        i[0] = typeinfo
        p[0] = i.as_byte()

    def class_get_typeinfo(p) -> int:
        c = Ptr[Ptr[cobj]](p.__raw__())
        vt = c[0]
        return Ptr[int](vt[0])[0]

    @inline
    def class_base_derived_dist(B: type, D: type) -> int:
        """Calculates the byte distance of base class B and derived class D. Compiler generated."""
        return 0

    @inline
    def class_base_to_derived(b: B, B: type, D: type) -> D:
        if not (__has_rtti__(D) and __has_rtti__(B)):
            compile_error("classes are not polymorphic")
        off = __internal__.class_base_derived_dist(B, D)
        ptr = __internal__.class_raw_rtti_ptr(b) - off
        pr = __internal__.class_raw_rtti_rtti(b)
        return __internal__.to_class_ptr_rtti((ptr, pr), D)

    def class_copy(obj: T, T: type) -> T:
        p = __internal__.class_alloc(T)
        str.memcpy(p.__raw__(), obj.__raw__(), sizeof(tuple(T)))
        return p

    def class_super(obj, B: type, change_rtti: Static[int] = 0) -> B:
        D = type(obj)
        if not __has_rtti__(D):  # static inheritance
            return __internal__.to_class_ptr(obj.__raw__(), B)
        else:
            if not __has_rtti__(B):
                compile_error("classes are not polymorphic")
            off = __internal__.class_base_derived_dist(B, D)
            ptr = __internal__.class_raw_rtti_ptr(obj) + off
            pr = __internal__.class_raw_rtti_rtti(obj)
            if change_rtti:
                pr = RTTI(B.__id__).__raw__()
            return __internal__.to_class_ptr_rtti((ptr, pr), B)

    # Unions

    @llvm
    def union_set_tag(tag: byte, U: type) -> U:
        %0 = insertvalue {=U} undef, i8 %tag, 0
        ret {=U} %0

    @llvm
    def union_get_data_ptr(ptr: Ptr[U], U: type, T: type) -> Ptr[T]:
        %0 = getelementptr inbounds {=U}, ptr %ptr, i64 0, i32 1
        ret ptr %0

    @llvm
    def union_get_tag(u: U, U: type) -> byte:
        %0 = extractvalue {=U} %u, 0
        ret i8 %0

    def union_get_data(u, T: type) -> T:
        return __internal__.union_get_data_ptr(__ptr__(u), T=T)[0]

    def union_make(tag: int, value, U: type) -> U:
        u = __internal__.union_set_tag(byte(tag), U)
        __internal__.union_get_data_ptr(__ptr__(u), T=type(value))[0] = value
        return u

    def new_union(value, U: type) -> U:
        pass

    def get_union(union, T: type) -> T:
        pass

    def get_union_first(union):
        pass

    def _get_union_method(union, method: Static[str], *args, **kwargs):
        pass

    def get_union_method(union, method: Static[str], *args, **kwargs):
        t = __internal__._get_union_method(union, method, *args, **kwargs)
        if staticlen(t) == 1:
            return __internal__.get_union_first(t)
        return t

    # Tuples

    @pure
    @derives
    @llvm
    def _tuple_getitem_llvm(t: T, idx: int, T: type, E: type) -> E:
        %x = alloca {=T}
        store {=T} %t, ptr %x
        %p = getelementptr {=E}, ptr %x, i64 %idx
        %v = load {=E}, ptr %p
        ret {=E} %v

    def tuple_fix_index(idx: int, len: int) -> int:
        if idx < 0:
            idx += len
        if idx < 0 or idx >= len:
            raise IndexError(f"tuple index {idx} out of range 0..{len}")
        return idx

    def tuple_getitem(t: T, idx: int, T: type, E: type) -> E:
        return __internal__._tuple_getitem_llvm(
            t, __internal__.tuple_fix_index(idx, staticlen(t)), T, E
        )

    @pure
    @derives
    @llvm
    def fn_new(p: Ptr[byte], T: type) -> T:
        ret ptr %p

    @pure
    @derives
    @llvm
    def fn_raw(fn: T, T: type) -> Ptr[byte]:
        ret ptr %fn

    @pure
    @llvm
    def int_sext(what, F: Static[int], T: Static[int]) -> Int[T]:
        %0 = sext i{=F} %what to i{=T}
        ret i{=T} %0

    @pure
    @llvm
    def int_zext(what, F: Static[int], T: Static[int]) -> Int[T]:
        %0 = zext i{=F} %what to i{=T}
        ret i{=T} %0

    @pure
    @llvm
    def int_trunc(what, F: Static[int], T: Static[int]) -> Int[T]:
        %0 = trunc i{=F} %what to i{=T}
        ret i{=T} %0

    def seq_assert(file: str, line: int, msg: str) -> AssertionError:
        s = f": {msg}" if msg else ""
        s = f"Assert failed{s} ({file}:{line.__repr__()})"
        return AssertionError(s)

    def seq_assert_test(file: str, line: int, msg: str):
        from C import seq_print(str)
        s = f": {msg}" if msg else ""
        s = f"\033[1;31mTEST FAILED:\033[0m {file} (line {line}){s}\n"
        seq_print(s)

    def check_errno(prefix: str):
        @pure
        @C
        def seq_check_errno() -> str:
            pass

        msg = seq_check_errno()
        if msg:
            raise OSError(prefix + msg)

    @pure
    @llvm
    def opt_tuple_new(T: type) -> Optional[T]:
        ret { i1, {=T} } { i1 false, {=T} undef }

    @pure
    @llvm
    def opt_ref_new(T: type) -> Optional[T]:
        ret ptr null

    def opt_ref_new_rtti(T: type) -> Optional[T]:
        obj = Ptr[byte]()
        rsz = sizeof(tuple(T))
        rtti = alloc_atomic(rsz) if RTTI.__contents_atomic__ else alloc(rsz)
        __internal__.to_class_ptr(rtti, RTTI).id = T.__id__
        return __internal__.opt_ref_new_arg(__internal__.to_class_ptr_rtti((obj, rtti), T))

    @pure
    def opt_ref_new_rtti(T: type) -> Optional[T]:
        obj = Ptr[byte]()
        rsz = sizeof(tuple(T))
        rtti = alloc_atomic(rsz) if RTTI.__contents_atomic__ else alloc(rsz)
        __internal__.to_class_ptr(rtti, RTTI).id = T.__id__
        return __internal__.opt_ref_new_arg(__internal__.to_class_ptr_rtti((obj, rtti), T))

    @pure
    @derives
    @llvm
    def opt_tuple_new_arg(what: T, T: type) -> Optional[T]:
        %0 = insertvalue { i1, {=T} } { i1 true, {=T} undef }, {=T} %what, 1
        ret { i1, {=T} } %0

    @pure
    @derives
    @llvm
    def opt_ref_new_arg(what: T, T: type) -> Optional[T]:
        ret ptr %what

    @pure
    @derives
    @llvm
    def opt_ref_new_arg_rtti(what: T, T: type) -> Optional[T]:
        ret { ptr, ptr } %what

    @pure
    @llvm
    def opt_tuple_bool(what: Optional[T], T: type) -> bool:
        %0 = extractvalue { i1, {=T} } %what, 0
        %1 = zext i1 %0 to i8
        ret i8 %1

    @pure
    @llvm
    def opt_ref_bool(what: Optional[T], T: type) -> bool:
        %0 = icmp ne ptr %what, null
        %1 = zext i1 %0 to i8
        ret i8 %1

    @pure
    def opt_ref_bool_rtti(what: Optional[T], T: type) -> bool:
        return __internal__.class_raw_rtti_ptr() != cobj()

    @pure
    @derives
    @llvm
    def opt_tuple_invert(what: Optional[T], T: type) -> T:
        %0 = extractvalue { i1, {=T} } %what, 1
        ret {=T} %0

    @pure
    @derives
    @llvm
    def opt_ref_invert(what: Optional[T], T: type) -> T:
        ret ptr %what

    @pure
    @derives
    @llvm
    def opt_ref_invert_rtti(what: Optional[T], T: type) -> T:
        ret { ptr, ptr } %what

    @pure
    @derives
    @llvm
    def to_class_ptr(p: Ptr[byte], T: type) -> T:
        ret ptr %p

    @pure
    @derives
    @llvm
    def to_class_ptr_rtti(p: Tuple[Ptr[byte], Ptr[byte]], T: type) -> T:
        ret { ptr, ptr } %p

    def _tuple_offsetof(x, field: Static[int]) -> int:
        @pure
        @llvm
        def _llvm_offsetof(T: type, idx: Static[int], TE: type) -> int:
            %a = alloca {=T}
            %b = getelementptr inbounds {=T}, ptr %a, i64 0, i32 {=idx}
            %base = ptrtoint ptr %a to i64
            %elem = ptrtoint ptr %b to i64
            %offset = sub i64 %elem, %base
            ret i64 %offset

        return _llvm_offsetof(type(x), field, type(x[field]))

    def raw_type_str(p: Ptr[byte], name: str) -> str:
        pstr = p.__repr__()
        # '<[name] at [pstr]>'
        total = 1 + name.len + 4 + pstr.len + 1
        buf = Ptr[byte](total)
        where = 0
        buf[where] = byte(60)  # '<'
        where += 1
        str.memcpy(buf + where, name.ptr, name.len)
        where += name.len
        buf[where] = byte(32)  # ' '
        where += 1
        buf[where] = byte(97)  # 'a'
        where += 1
        buf[where] = byte(116)  # 't'
        where += 1
        buf[where] = byte(32)  # ' '
        where += 1
        str.memcpy(buf + where, pstr.ptr, pstr.len)
        where += pstr.len
        buf[where] = byte(62)  # '>'
        free(pstr.ptr)
        return str(buf, total)

    def tuple_str(strs: Ptr[str], names: Ptr[str], n: int) -> str:
        total = 2  # one for each of '(' and ')'
        i = 0
        while i < n:
            total += strs[i].len
            if names[i].len:
                total += names[i].len + 2  # extra : and space
            if i < n - 1:
                total += 2  # ", "
            i += 1
        buf = Ptr[byte](total)
        where = 0
        buf[where] = byte(40)  # '('
        where += 1
        i = 0
        while i < n:
            s = names[i]
            l = s.len
            if l:
                str.memcpy(buf + where, s.ptr, l)
                where += l
                buf[where] = byte(58)  # ':'
                where += 1
                buf[where] = byte(32)  # ' '
                where += 1
            s = strs[i]
            l = s.len
            str.memcpy(buf + where, s.ptr, l)
            where += l
            if i < n - 1:
                buf[where] = byte(44)  # ','
                where += 1
                buf[where] = byte(32)  # ' '
                where += 1
            i += 1
        buf[where] = byte(41)  # ')'
        return str(buf, total)

    def undef(v, s):
        if not v:
            raise NameError(f"variable '{s}' not yet defined")

    @__hidden__
    def set_header(e, func, file, line, col):
        if not isinstance(e, BaseException):
            compile_error("exceptions must derive from BaseException")

        e.func = func
        e.file = file
        e.line = line
        e.col = col
        return e


@extend
class __magic__:
    # always present
    def tuplesize(T: type) -> int:
        return (t() for t in vars_types(T)).__elemsize__

    # @dataclass parameter: init=True for tuples;
    # always present for reference types only
    def new(T: type) -> T:
        """Create a new reference (class) type"""
        return __internal__.class_alloc(T)

    # init is compiler-generated when init=True for reference types
    # def init(self, a1, ..., aN): ...

    # always present for reference types only
<<<<<<< HEAD
    @pure
    @derives
=======
>>>>>>> 136a7195
    def raw(obj) -> Ptr[byte]:
        if __has_rtti__(type(obj)):
            return __internal__.class_raw_rtti_ptr(obj)
        else:
            return __internal__.class_raw_ptr(obj)

    # always present for reference types only
    def dict(slf) -> List[str]:
        d = List[str](staticlen(slf))
        for k, _ in vars(slf):
            d.append(k)
        return d

    # always present for tuple types only
    def len(slf) -> int:
        return staticlen(slf)

    # always present for tuple types only
    def add(slf, obj):
        if not isinstance(obj, Tuple):
            compile_error("can only concatenate tuple to tuple")
        return (*slf, *obj)

    # always present for tuple types only
    def mul(slf, i: Static[int]):
        if i < 1:
            return ()
        elif i == 1:
            return slf
        else:
            return (*(__magic__.mul(slf, i - 1)), *slf)

    # always present for tuples
    def contains(slf, what) -> bool:
        for _, v in vars(slf):
            if isinstance(what, type(v)):
                if what == v:
                    return True
        return False

    # @dataclass parameter: container=True
    def getitem(slf, index: int):
        if staticlen(slf) == 0:
            raise IndexError(f"tuple index {index} out of range 0..0")
        else:
            return __internal__.tuple_getitem(slf, index, type(slf), tuple_type(slf, 0))

    # @dataclass parameter: container=True
    def iter(slf):
        if staticlen(slf) == 0:
            if int(0): yield 0  # set generator type without yielding anything
        for _, v in vars(slf):
            yield v

    # @dataclass parameter: order=True or eq=True
    def eq(slf, obj) -> bool:
        for k, v in vars(slf):
            if not (v == getattr(obj, k)):
                return False
        return True

    # @dataclass parameter: order=True or eq=True
    def ne(slf, obj) -> bool:
        return not (slf == obj)

    # @dataclass parameter: order=True
    def lt(slf, obj) -> bool:
        for k, v in vars(slf):
<<<<<<< HEAD
            if v < getattr(obj, k):
                return True
            if not (v == getattr(obj, k)):
=======
            z = getattr(obj, k)
            if v < z:
                return True
            if not (v == z):
>>>>>>> 136a7195
                return False
        return False

    # @dataclass parameter: order=True
    def le(slf, obj) -> bool:
<<<<<<< HEAD
        return slf < obj or slf == obj

    # @dataclass parameter: order=True
    def ge(slf, obj) -> bool:
        return not slf < obj

    # @dataclass parameter: order=True
    def gt(slf, obj) -> bool:
        return not slf < obj and not slf == obj
=======
        for k, v in vars(slf):
            z = getattr(obj, k)
            if v < z:
                return True
            if not (v == z):
                return False
        return True

    # @dataclass parameter: order=True
    def gt(slf, obj) -> bool:
        for k, v in vars(slf):
            z = getattr(obj, k)
            if z < v:
                return True
            if not (v == z):
                return False
        return False

    # @dataclass parameter: order=True
    def ge(slf, obj) -> bool:
        for k, v in vars(slf):
            z = getattr(obj, k)
            if z < v:
                return True
            if not (v == z):
                return False
        return True
>>>>>>> 136a7195

    # @dataclass parameter: hash=True
    def hash(slf) -> int:
        seed = 0
        for _, v in vars(slf):
            seed = seed ^ ((v.__hash__() + 2654435769) + ((seed << 6) + (seed >> 2)))
        return seed

    # @dataclass parameter: pickle=True
    def pickle(slf, dest: Ptr[byte]) -> None:
        for _, v in vars(slf):
            v.__pickle__(dest)

    # @dataclass parameter: pickle=True
    def unpickle(src: Ptr[byte], T: type) -> T:
        if isinstance(T, ByVal):
            return tuple(type(t).__unpickle__(src) for t in vars_types(T))
        else:
            obj = T.__new__()
            for k, v in vars(obj):
                setattr(obj, k, type(v).__unpickle__(src))
            return obj

    # @dataclass parameter: python=True
    def to_py(slf) -> Ptr[byte]:
        o = pyobj._tuple_new(staticlen(slf))
        for i, _, v in vars(slf, with_index=1):
            pyobj._tuple_set(o, i, v.__to_py__())
        return o

    # @dataclass parameter: python=True
    def from_py(src: Ptr[byte], T: type) -> T:
        if isinstance(T, ByVal):
            return tuple(
                type(t).__from_py__(pyobj._tuple_get(src, i))
                for i, t in vars_types(T, with_index=1)
            )
        else:
            obj = T.__new__()
            for i, k, v in vars(obj, with_index=True):
                setattr(obj, k, type(v).__from_py__(pyobj._tuple_get(src, i)))
            return obj

    # @dataclass parameter: gpu=True
    def to_gpu(slf, cache):
        return __internal__.class_to_gpu(slf, cache)

    # @dataclass parameter: gpu=True
    def from_gpu(slf: T, other: T, T: type):
        __internal__.class_from_gpu(slf, other)

    # @dataclass parameter: gpu=True
    def from_gpu_new(other: T, T: type) -> T:
        __internal__.class_from_gpu_new(other)

    # @dataclass parameter: repr=True
    def repr(slf) -> str:
        if staticlen(slf) == 0:
            return "()"
        a = __array__[str](staticlen(slf))
        n = __array__[str](staticlen(slf))
        for i, k, v in vars(slf, with_index=True):
            a[i] = v.__repr__()
            if isinstance(slf, Tuple):
                n[i] = ""
            else:
                n[i] = k
        return __internal__.tuple_str(a.ptr, n.ptr, staticlen(slf))

    # @dataclass parameter: repr=True
    def str(slf) -> str:
        return slf.__repr__()


@dataclass(init=True)
@tuple
class Import:
    name: str
    file: str

    def __repr__(self) -> str:
        return f"<module '{self.name}' from '{self.file}'>"

@extend
class Function:
    @pure
    @llvm
    def __new__(what: Ptr[byte]) -> Function[T, TR]:
        ret ptr %what

    def __new__(what: Function[T, TR]) -> Function[T, TR]:
       return what

    @pure
    @llvm
    def __raw__(self) -> Ptr[byte]:
        ret ptr %self

    def __repr__(self) -> str:
       return __internal__.raw_type_str(self.__raw__(), "function")

    @llvm
    def __call_internal__(self: Function[T, TR], args: T) -> TR:
        noop  # compiler will populate this one

    def __call__(self, *args) -> TR:
        return Function.__call_internal__(self, args)


@tuple
class PyObject:
    refcnt: int
    pytype: Ptr[byte]


@tuple
class PyWrapper[T]:
    head: PyObject
    data: T


@extend
class RTTI:
    def __new__() -> RTTI:
        return __magic__.new(RTTI)
    def __init__(self, i: int):
        self.id = i
    def __raw__(self):
        return __internal__.class_raw_ptr(self)

<<<<<<< HEAD

@extend
class Ellipsis:
    def __new__() -> Ellipsis:
        return __magic__.new(Ellipsis)
    def __init__(self):
        pass
    def __raw__(self):
        return __internal__.class_raw_ptr(self)

=======
@extend
class ellipsis:
    def __repr__(self):
        return 'Ellipsis'
    def __eq__(self, other: ellipsis):
        return True
    def __ne__(self, other: ellipsis):
        return False
    def __hash__(self):
        return 269626442  # same as CPython
>>>>>>> 136a7195

__internal__.class_init_vtables()<|MERGE_RESOLUTION|>--- conflicted
+++ resolved
@@ -36,11 +36,8 @@
         %0 = extractvalue {ptr, ptr} %obj, 0
         ret ptr %0
 
-<<<<<<< HEAD
-=======
-    @pure
-    @derives
->>>>>>> 136a7195
+    @pure
+    @derives
     @llvm
     def class_raw_rtti_rtti(obj: T, T: type) -> Ptr[byte]:
         %0 = extractvalue {ptr, ptr} %obj, 1
@@ -49,21 +46,12 @@
     def class_alloc(T: type) -> T:
         """Allocates a new reference (class) type"""
         sz = sizeof(tuple(T))
-<<<<<<< HEAD
-        if __has_rtti__(T):
-            obj = alloc_atomic(sz) if T.__contents_atomic__ else alloc(sz)
-=======
         obj = alloc_atomic(sz) if T.__contents_atomic__ else alloc(sz)
         if __has_rtti__(T):
->>>>>>> 136a7195
             register_finalizer(obj)
             rtti = RTTI(T.__id__).__raw__()
             return __internal__.to_class_ptr_rtti((obj, rtti), T)
         else:
-<<<<<<< HEAD
-            obj = alloc_atomic(sz) if T.__contents_atomic__ else alloc(sz)
-=======
->>>>>>> 136a7195
             register_finalizer(obj)
             return __internal__.to_class_ptr(obj, T)
 
@@ -282,14 +270,6 @@
     def opt_ref_new(T: type) -> Optional[T]:
         ret ptr null
 
-    def opt_ref_new_rtti(T: type) -> Optional[T]:
-        obj = Ptr[byte]()
-        rsz = sizeof(tuple(T))
-        rtti = alloc_atomic(rsz) if RTTI.__contents_atomic__ else alloc(rsz)
-        __internal__.to_class_ptr(rtti, RTTI).id = T.__id__
-        return __internal__.opt_ref_new_arg(__internal__.to_class_ptr_rtti((obj, rtti), T))
-
-    @pure
     def opt_ref_new_rtti(T: type) -> Optional[T]:
         obj = Ptr[byte]()
         rsz = sizeof(tuple(T))
@@ -472,11 +452,6 @@
     # def init(self, a1, ..., aN): ...
 
     # always present for reference types only
-<<<<<<< HEAD
-    @pure
-    @derives
-=======
->>>>>>> 136a7195
     def raw(obj) -> Ptr[byte]:
         if __has_rtti__(type(obj)):
             return __internal__.class_raw_rtti_ptr(obj)
@@ -545,32 +520,15 @@
     # @dataclass parameter: order=True
     def lt(slf, obj) -> bool:
         for k, v in vars(slf):
-<<<<<<< HEAD
-            if v < getattr(obj, k):
-                return True
-            if not (v == getattr(obj, k)):
-=======
             z = getattr(obj, k)
             if v < z:
                 return True
             if not (v == z):
->>>>>>> 136a7195
                 return False
         return False
 
     # @dataclass parameter: order=True
     def le(slf, obj) -> bool:
-<<<<<<< HEAD
-        return slf < obj or slf == obj
-
-    # @dataclass parameter: order=True
-    def ge(slf, obj) -> bool:
-        return not slf < obj
-
-    # @dataclass parameter: order=True
-    def gt(slf, obj) -> bool:
-        return not slf < obj and not slf == obj
-=======
         for k, v in vars(slf):
             z = getattr(obj, k)
             if v < z:
@@ -598,7 +556,6 @@
             if not (v == z):
                 return False
         return True
->>>>>>> 136a7195
 
     # @dataclass parameter: hash=True
     def hash(slf) -> int:
@@ -729,18 +686,6 @@
     def __raw__(self):
         return __internal__.class_raw_ptr(self)
 
-<<<<<<< HEAD
-
-@extend
-class Ellipsis:
-    def __new__() -> Ellipsis:
-        return __magic__.new(Ellipsis)
-    def __init__(self):
-        pass
-    def __raw__(self):
-        return __internal__.class_raw_ptr(self)
-
-=======
 @extend
 class ellipsis:
     def __repr__(self):
@@ -751,6 +696,5 @@
         return False
     def __hash__(self):
         return 269626442  # same as CPython
->>>>>>> 136a7195
 
 __internal__.class_init_vtables()