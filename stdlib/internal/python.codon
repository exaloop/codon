--- conflicted
+++ resolved
@@ -1318,16 +1318,11 @@
 def _conversion_error(name: Literal[str]):
     raise PyError("conversion error: Python object did not have type '" + name + "'")
 
-<<<<<<< HEAD
-def _ensure_type(o: cobj, t: cobj, name: Literal[str]):
-    if Ptr[_PyObject_Struct](o)[0].pytype != t:
-=======
 def _get_type(o: cobj):
     return Ptr[_PyObject_Struct](o)[0].pytype
 
-def _ensure_type(o: cobj, t: cobj, name: Static[str]):
+def _ensure_type(o: cobj, t: cobj, name: Literal[str]):
     if _get_type(o) != t:
->>>>>>> 90377b5b
         _conversion_error(name)
 
 
