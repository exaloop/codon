--- conflicted
+++ resolved
@@ -1,9 +1,11 @@
 from internal.attributes import commutative, associative, distributive
+
 
 def check_N(N: Static[int]):
     if N <= 0:
         compile_error("N must be greater than 0")
     pass
+
 
 @extend
 class Int:
@@ -57,15 +59,10 @@
 
     def __copy__(self) -> Int[N]:
         return self
-<<<<<<< HEAD
 
     def __deepcopy__(self) -> Int[N]:
         return self
 
-=======
-    def __deepcopy__(self) -> Int[N]:
-        return self
->>>>>>> 18d1d9b5
     def __hash__(self) -> int:
         return int(self)
 
@@ -267,6 +264,7 @@
     def len() -> int:
         return N
 
+
 @extend
 class UInt:
     def __new__() -> UInt[N]:
@@ -308,15 +306,10 @@
 
     def __copy__(self) -> UInt[N]:
         return self
-<<<<<<< HEAD
 
     def __deepcopy__(self) -> UInt[N]:
         return self
 
-=======
-    def __deepcopy__(self) -> UInt[N]:
-        return self
->>>>>>> 18d1d9b5
     def __hash__(self) -> int:
         return int(self)
 
