// Copyright (C) 2022-2025 Exaloop Inc. <https://exaloop.io>

#include <algorithm>
#include <cstdio>
#include <dirent.h>
#include <fcntl.h>
#include <fstream>
#include <gc.h>
#include <iostream>
#include <sstream>
#include <string>
#include <sys/types.h>
#include <sys/wait.h>
#include <tuple>
#include <unistd.h>
#include <vector>

#include "codon/cir/analyze/dataflow/capture.h"
#include "codon/cir/analyze/dataflow/reaching.h"
#include "codon/cir/util/inlining.h"
#include "codon/cir/util/irtools.h"
#include "codon/cir/util/operator.h"
#include "codon/cir/util/outlining.h"
#include "codon/compiler/compiler.h"
#include "codon/compiler/error.h"
#include "codon/parser/common.h"
#include "codon/util/common.h"

#include "gtest/gtest.h"

using namespace codon;
using namespace std;

class TestOutliner : public ir::transform::OperatorPass {
  int successes = 0;
  int failures = 0;
  ir::ReturnInstr *successesReturn = nullptr;
  ir::ReturnInstr *failuresReturn = nullptr;

  const std::string KEY = "test-outliner-pass";
  std::string getKey() const override { return KEY; }

  void handle(ir::SeriesFlow *v) override {
    auto *M = v->getModule();
    auto begin = v->begin(), end = v->end();
    bool sawBegin = false, sawEnd = false;
    for (auto it = v->begin(); it != v->end(); ++it) {
      if (ir::util::isCallOf(*it, "__outline_begin__") && !sawBegin) {
        begin = it;
        sawBegin = true;
      } else if (ir::util::isCallOf(*it, "__outline_end__") && !sawEnd) {
        end = it;
        sawEnd = true;
      }
    }
    if (sawBegin && sawEnd) {
      auto result = ir::util::outlineRegion(ir::cast<ir::BodiedFunc>(getParentFunc()),
                                            v, begin, end);
      ++(result ? successes : failures);
      if (successesReturn)
        successesReturn->setValue(M->getInt(successes));
      if (failuresReturn)
        failuresReturn->setValue(M->getInt(failures));
    }
  }

  void handle(ir::ReturnInstr *v) override {
    auto *M = v->getModule();
    if (getParentFunc()->getUnmangledName() == "__outline_successes__") {
      v->setValue(M->getInt(successes));
      successesReturn = v;
    }
    if (getParentFunc()->getUnmangledName() == "__outline_failures__") {
      v->setValue(M->getInt(failures));
      failuresReturn = v;
    }
  }
};

class TestInliner : public ir::transform::OperatorPass {
  const std::string KEY = "test-inliner-pass";
  std::string getKey() const override { return KEY; }

  void handle(ir::CallInstr *v) override {
    auto *M = v->getModule();
    auto *f = ir::cast<ir::BodiedFunc>(ir::util::getFunc(v->getCallee()));
    auto *neg = M->getOrRealizeMethod(M->getIntType(), ir::Module::NEG_MAGIC_NAME,
                                      {M->getIntType()});
    if (!f)
      return;
    auto name = f->getUnmangledName();
    if (name.find("inline_me") != std::string::npos) {
      auto aggressive = name.find("aggressive") != std::string::npos;
      auto res = ir::util::inlineCall(v, aggressive);
      if (!res)
        return;
      for (auto *var : res.newVars)
        ir::cast<ir::BodiedFunc>(getParentFunc())->push_back(var);
      v->replaceAll(ir::util::call(neg, {res.result}));
    }
  }
};

struct PartitionArgsByEscape : public ir::util::Operator {
  std::vector<ir::analyze::dataflow::CaptureInfo> expected;
  std::vector<ir::Value *> calls;

  void handle(ir::CallInstr *v) override {
    using namespace codon::ir;
    if (auto *f = cast<Func>(util::getFunc(v->getCallee()))) {
      if (f->getUnmangledName() == "expect_capture") {
        // Format is:
        //   - Return captures (bool)
        //   - Extern captures (bool)
        //   - Captured arg indices (int tuple)
        std::vector<Value *> args(v->begin(), v->end());
        seqassertn(args.size() == 3, "bad escape-test call (size)");
        seqassertn(isA<BoolConst>(args[0]) && isA<BoolConst>(args[1]),
                   "bad escape-test call (arg types)");

        ir::analyze::dataflow::CaptureInfo info;
        info.returnCaptures = cast<BoolConst>(args[0])->getVal();
        info.externCaptures = cast<BoolConst>(args[1])->getVal();
        auto *tuple = cast<CallInstr>(args[2]);
        seqassertn(tuple,
                   "last escape-test call argument should be a const tuple literal");

        for (auto *arg : *tuple) {
          seqassertn(isA<IntConst>(arg), "final args should be int");
          info.argCaptures.push_back(cast<IntConst>(arg)->getVal());
        }

        expected.push_back(info);
        calls.push_back(v);
      }
    }
  }
};

struct EscapeValidator : public ir::transform::Pass {
  const std::string KEY = "test-escape-validator-pass";
  std::string getKey() const override { return KEY; }

  std::string capAnalysisKey;

  explicit EscapeValidator(const std::string &capAnalysisKey)
      : ir::transform::Pass(), capAnalysisKey(capAnalysisKey) {}

  void run(ir::Module *m) override {
    using namespace codon::ir;
    auto *capResult =
        getAnalysisResult<ir::analyze::dataflow::CaptureResult>(capAnalysisKey);
    for (auto *var : *m) {
      if (auto *f = cast<Func>(var)) {
        PartitionArgsByEscape pabe;
        f->accept(pabe);
        auto expected = pabe.expected;
        if (expected.empty())
          continue;

        auto it = capResult->results.find(f->getId());
        seqassertn(it != capResult->results.end(),
                   "function not found in capture results");
        auto received = it->second;
        seqassertn(expected.size() == received.size(),
                   "size mismatch in capture results");

        for (unsigned i = 0; i < expected.size(); i++) {
          auto exp = expected[i];
          auto got = received[i];
          std::sort(exp.argCaptures.begin(), exp.argCaptures.end());
          std::sort(got.argCaptures.begin(), got.argCaptures.end());

          bool good = (exp.returnCaptures == got.returnCaptures) &&
                      (exp.externCaptures == got.externCaptures) &&
                      (exp.argCaptures == got.argCaptures);
          pabe.calls[i]->replaceAll(m->getBool(good));
        }
      }
    }
  }
};

vector<string> splitLines(const string &output) {
  vector<string> result;
  string line;
  istringstream stream(output);
  const char delim = '\n';

  while (getline(stream, line, delim))
    result.push_back(line);

  return result;
}

static pair<bool, string> findExpectOnLine(const string &line) {
  for (auto EXPECT_STR : vector<pair<bool, string>>{
           {false, "# EXPECT: "}, {false, "#: "}, {true, "#! "}}) {
    size_t pos = line.find(EXPECT_STR.second);
    if (pos != string::npos)
      return {EXPECT_STR.first, line.substr(pos + EXPECT_STR.second.length())};
  }
  return {false, ""};
}

static pair<vector<string>, bool> findExpects(const string &filename, bool isCode) {
  vector<string> result;
  bool isError = false;
  string line;
  if (!isCode) {
    ifstream file(filename);
    if (!file.good()) {
      cerr << "error: could not open " << filename << endl;
      exit(EXIT_FAILURE);
    }

    while (getline(file, line)) {
      auto expect = findExpectOnLine(line);
      if (!expect.second.empty()) {
        result.push_back(expect.second);
        isError |= expect.first;
      }
    }
    file.close();
  } else {
    istringstream file(filename);
    while (getline(file, line)) {
      auto expect = findExpectOnLine(line);
      if (!expect.second.empty()) {
        result.push_back(expect.second);
        isError |= expect.first;
      }
    }
  }
  return {result, isError};
}

string argv0;
<<<<<<< HEAD
void seq_exc_init(int);
=======
void seq_exc_init(int flags);
>>>>>>> b58b1ee7

class SeqTest : public testing::TestWithParam<
                    tuple<string /*filename*/, bool /*debug*/, string /* case name */,
                          string /* case code */, int /* case line */,
                          bool /* barebones stdlib */, bool /* Python numerics */>> {
  vector<char> buf;
  int out_pipe[2];
  pid_t pid;

public:
  SeqTest() : buf(65536), out_pipe(), pid() {}
  string getFilename(const string &basename) {
    return string(TEST_DIR) + "/" + basename;
  }
  int runInChildProcess() {
    assert(pipe(out_pipe) != -1);
    pid = fork();
    GC_atfork_prepare();
    assert(pid != -1);

    if (pid == 0) {
      GC_atfork_child();
      dup2(out_pipe[1], STDOUT_FILENO);
      close(out_pipe[0]);
      close(out_pipe[1]);

      auto file = getFilename(get<0>(GetParam()));
      bool debug = get<1>(GetParam());
      auto code = get<3>(GetParam());
      auto startLine = get<4>(GetParam());
      int testFlags = 1 + get<5>(GetParam());
      bool pyNumerics = get<6>(GetParam());

      auto compiler = std::make_unique<Compiler>(
          argv0, debug, /*disabledPasses=*/std::vector<std::string>{}, /*isTest=*/true,
          pyNumerics);
      compiler->getLLVMVisitor()->setStandalone(
          true); // make sure we abort() on runtime error
      llvm::handleAllErrors(code.empty()
                                ? compiler->parseFile(file, testFlags)
                                : compiler->parseCode(file, code, startLine, testFlags),
                            [](const error::ParserErrorInfo &e) {
                              for (auto &group : e.getErrors()) {
                                for (auto &msg : group) {
                                  getLogger().level = 0;
                                  printf("%s\n", msg.getMessage().c_str());
                                }
                              }
                              fflush(stdout);
                              exit(EXIT_FAILURE);
                            });
      auto *pm = compiler->getPassManager();
      pm->registerPass(std::make_unique<TestOutliner>());
      pm->registerPass(std::make_unique<TestInliner>());
      auto capKey =
          pm->registerAnalysis(std::make_unique<ir::analyze::dataflow::CaptureAnalysis>(
                                   ir::analyze::dataflow::RDAnalysis::KEY,
                                   ir::analyze::dataflow::DominatorAnalysis::KEY),
                               {ir::analyze::dataflow::RDAnalysis::KEY,
                                ir::analyze::dataflow::DominatorAnalysis::KEY});
      pm->registerPass(std::make_unique<EscapeValidator>(capKey), /*insertBefore=*/"",
                       {capKey});
      llvm::cantFail(compiler->compile());
      seq_exc_init(0);
      compiler->getLLVMVisitor()->run({file});
      fflush(stdout);
      exit(EXIT_SUCCESS);
    } else {
      GC_atfork_parent();
      int status = -1;
      close(out_pipe[1]);
      assert(waitpid(pid, &status, 0) == pid);
      read(out_pipe[0], buf.data(), buf.size() - 1);
      close(out_pipe[0]);
      return status;
    }
    return -1;
  }
  string result() { return string(buf.data()); }
};
static string
getTestNameFromParam(const testing::TestParamInfo<SeqTest::ParamType> &info) {
  const string basename = get<0>(info.param);
  const bool debug = get<1>(info.param);

  // normalize basename
  // size_t found1 = basename.find('/');
  // size_t found2 = basename.find('.');
  // assert(found1 != string::npos);
  // assert(found2 != string::npos);
  // assert(found2 > found1);
  // string normname = basename.substr(found1 + 1, found2 - found1 - 1);
  string normname = basename;
  replace(normname.begin(), normname.end(), '/', '_');
  replace(normname.begin(), normname.end(), '.', '_');
  return normname + (debug ? "_debug" : "");
}
static string
getTypeTestNameFromParam(const testing::TestParamInfo<SeqTest::ParamType> &info) {
  return getTestNameFromParam(info) + "_" + get<2>(info.param);
}
TEST_P(SeqTest, Run) {
  const string file = get<0>(GetParam());
  int status;
  bool isCase = !get<2>(GetParam()).empty();
  if (!isCase)
    status = runInChildProcess();
  else
    status = runInChildProcess();
  if (!WIFEXITED(status))
    std::cerr << result() << std::endl;
  ASSERT_TRUE(WIFEXITED(status));

  string output = result();

  auto expects = findExpects(!isCase ? getFilename(file) : get<3>(GetParam()), isCase);
  if (WEXITSTATUS(status) != int(expects.second))
    fprintf(stderr, "%s\n", output.c_str());
  ASSERT_EQ(WEXITSTATUS(status), int(expects.second));
  const bool assertsFailed = output.find("TEST FAILED") != string::npos;
  EXPECT_FALSE(assertsFailed);
  if (assertsFailed)
    std::cerr << output << std::endl;

  if (!expects.first.empty()) {
    vector<string> results = splitLines(output);
    for (unsigned i = 0; i < min(results.size(), expects.first.size()); i++)
      if (expects.second)
        EXPECT_EQ(results[i].substr(0, expects.first[i].size()), expects.first[i]);
      else
        EXPECT_EQ(results[i], expects.first[i]);
    EXPECT_EQ(results.size(), expects.first.size());
  }
}
auto getTypeTests(const vector<string> &files) {
  vector<tuple<string, bool, string, string, int, bool, bool>> cases;
  for (auto &f : files) {
    bool barebones = false;
    string l;
    ifstream fin(string(TEST_DIR) + "/" + f);
    string code, testName;
    int test = 0;
    int codeLine = 0;
    int line = 0;
    while (getline(fin, l)) {
      if (l.substr(0, 3) == "#%%") {
        if (line && testName != "__ignore__") {
          cases.emplace_back(make_tuple(f, true, to_string(line) + "_" + testName, code,
                                        codeLine, barebones, false));
        }
        auto t = ast::split(l.substr(4), ',');
        barebones = (t.size() > 1 && t[1] == "barebones");
        testName = t[0];
        code = l + "\n";
        codeLine = line;
        test++;
      } else {
        code += l + "\n";
      }
      line++;
    }
    if (line && testName != "__ignore__") {
      cases.emplace_back(make_tuple(f, true, to_string(line) + "_" + testName, code,
                                    codeLine, barebones, false));
    }
  }
  return cases;
}

// clang-format off
INSTANTIATE_TEST_SUITE_P(
    TypeTests, SeqTest,
    testing::ValuesIn(getTypeTests({
      "parser/typecheck/test_access.codon",
      "parser/typecheck/test_assign.codon",
      "parser/typecheck/test_basic.codon",
      "parser/typecheck/test_call.codon",
      "parser/typecheck/test_class.codon",
      "parser/typecheck/test_collections.codon",
      "parser/typecheck/test_cond.codon",
      "parser/typecheck/test_ctx.codon",
      "parser/typecheck/test_error.codon",
      "parser/typecheck/test_function.codon",
      "parser/typecheck/test_import.codon",
      "parser/typecheck/test_infer.codon",
      "parser/typecheck/test_loops.codon",
      "parser/typecheck/test_op.codon",
      "parser/typecheck/test_parser.codon",
      "parser/typecheck/test_python.codon",
      "parser/typecheck/test_typecheck.codon"
    })),
    getTypeTestNameFromParam);

INSTANTIATE_TEST_SUITE_P(
    CoreTests, SeqTest,
    testing::Combine(
      testing::Values(
        "core/helloworld.codon",
        "core/arithmetic.codon",
        "core/parser.codon",
        "core/generics.codon",
        "core/generators.codon",
        "core/exceptions.codon",
        "core/containers.codon",
        "core/trees.codon",
        "core/range.codon",
        "core/bltin.codon",
        "core/arguments.codon",
        "core/match.codon",
        "core/serialization.codon",
        "core/pipeline.codon",
        "core/empty.codon"
      ),
      testing::Values(true, false),
      testing::Values(""),
      testing::Values(""),
      testing::Values(0),
      testing::Values(false),
      testing::Values(false)
    ),
    getTestNameFromParam);

INSTANTIATE_TEST_SUITE_P(
    NumericsTests, SeqTest,
    testing::Combine(
      testing::Values(
        "core/numerics.codon"
      ),
      testing::Values(true, false),
      testing::Values(""),
      testing::Values(""),
      testing::Values(0),
      testing::Values(false),
      testing::Values(true)
    ),
    getTestNameFromParam);

INSTANTIATE_TEST_SUITE_P(
    StdlibTests, SeqTest,
    testing::Combine(
      testing::Values(
        "stdlib/llvm_test.codon",
        "stdlib/str_test.codon",
        "stdlib/re_test.codon",
        "stdlib/math_test.codon",
        "stdlib/cmath_test.codon",
        "stdlib/datetime_test.codon",
        "stdlib/itertools_test.codon",
        "stdlib/bisect_test.codon",
        "stdlib/random_test.codon",
        "stdlib/statistics_test.codon",
        "stdlib/sort_test.codon",
        "stdlib/heapq_test.codon",
        "stdlib/operator_test.codon",
        "python/pybridge.codon"
      ),
      testing::Values(true, false),
      testing::Values(""),
      testing::Values(""),
      testing::Values(0),
      testing::Values(false),
      testing::Values(false)
    ),
    getTestNameFromParam);

INSTANTIATE_TEST_SUITE_P(
    OptTests, SeqTest,
    testing::Combine(
        testing::Values(
            "transform/canonical.codon",
            "transform/dict_opt.codon",
            "transform/escapes.codon",
            "transform/folding.codon",
            "transform/for_lowering.codon",
            "transform/io_opt.codon",
            "transform/inlining.codon",
            "transform/list_opt.codon",
            "transform/omp.codon",
            "transform/outlining.codon",
            "transform/str_opt.codon"
        ),
        testing::Values(true, false),
        testing::Values(""),
        testing::Values(""),
        testing::Values(0),
        testing::Values(false),
        testing::Values(false)
    ),
    getTestNameFromParam);

INSTANTIATE_TEST_SUITE_P(
    NumPyTests, SeqTest,
    testing::Combine(
        testing::Values(
            "numpy/random_tests/test_mt19937.codon",
            "numpy/random_tests/test_pcg64.codon",
            "numpy/random_tests/test_philox.codon",
            "numpy/random_tests/test_sfc64.codon",
            "numpy/test_dtype.codon",
            "numpy/test_fft.codon",
            "numpy/test_functional.codon",
            // "numpy/test_fusion.codon", // TODO: uses a lot of RAM
            "numpy/test_indexing.codon",
            "numpy/test_io.codon",
            "numpy/test_lib.codon",
            "numpy/test_linalg.codon",
            "numpy/test_loops.codon",
            // "numpy/test_misc.codon", // TODO: takes forever in debug mode
            "numpy/test_ndmath.codon",
            "numpy/test_npdatetime.codon",
            "numpy/test_pybridge.codon",
            "numpy/test_reductions.codon",
            "numpy/test_routines.codon",
            "numpy/test_sorting.codon",
            "numpy/test_statistics.codon",
            "numpy/test_window.codon"
        ),
        testing::Values(true, false),
        testing::Values(""),
        testing::Values(""),
        testing::Values(0),
        testing::Values(false),
        testing::Values(false)
    ),
    getTestNameFromParam);

// clang-format on

int main(int argc, char *argv[]) {
  argv0 = ast::executable_path(argv[0]);
  testing::InitGoogleTest(&argc, argv);
  return RUN_ALL_TESTS();
}<|MERGE_RESOLUTION|>--- conflicted
+++ resolved
@@ -236,11 +236,7 @@
 }
 
 string argv0;
-<<<<<<< HEAD
-void seq_exc_init(int);
-=======
 void seq_exc_init(int flags);
->>>>>>> b58b1ee7
 
 class SeqTest : public testing::TestWithParam<
                     tuple<string /*filename*/, bool /*debug*/, string /* case name */,
